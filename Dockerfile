# Build Geth in a stock Go builder container
FROM golang:1.9-alpine as builder

RUN apk add --no-cache make gcc musl-dev linux-headers

<<<<<<< HEAD
ADD . /go-xenio
RUN \
  apk add --no-cache git go make gcc musl-dev linux-headers && \
  (cd go-xenio && make xenio-cli)                           && \
  cp go-xenio/build/bin/xenio-cli /usr/local/bin/           && \
  apk del git go make gcc musl-dev linux-headers          && \
  rm -rf /go-xenio && rm -rf /var/cache/apk/*

EXPOSE 8545 30666 30666/udp

ENTRYPOINT ["xenio-cli"]
=======
ADD . /go-ethereum
RUN cd /go-ethereum && make geth

# Pull Geth into a second stage deploy alpine container
FROM alpine:latest

RUN apk add --no-cache ca-certificates
COPY --from=builder /go-ethereum/build/bin/geth /usr/local/bin/

EXPOSE 8545 8546 30303 30303/udp
ENTRYPOINT ["geth"]
>>>>>>> c4d21bc8
<|MERGE_RESOLUTION|>--- conflicted
+++ resolved
@@ -3,19 +3,6 @@
 
 RUN apk add --no-cache make gcc musl-dev linux-headers
 
-<<<<<<< HEAD
-ADD . /go-xenio
-RUN \
-  apk add --no-cache git go make gcc musl-dev linux-headers && \
-  (cd go-xenio && make xenio-cli)                           && \
-  cp go-xenio/build/bin/xenio-cli /usr/local/bin/           && \
-  apk del git go make gcc musl-dev linux-headers          && \
-  rm -rf /go-xenio && rm -rf /var/cache/apk/*
-
-EXPOSE 8545 30666 30666/udp
-
-ENTRYPOINT ["xenio-cli"]
-=======
 ADD . /go-ethereum
 RUN cd /go-ethereum && make geth
 
@@ -26,5 +13,4 @@
 COPY --from=builder /go-ethereum/build/bin/geth /usr/local/bin/
 
 EXPOSE 8545 8546 30303 30303/udp
-ENTRYPOINT ["geth"]
->>>>>>> c4d21bc8
+ENTRYPOINT ["geth"]