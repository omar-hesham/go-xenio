## Go Xenio

[<img src="http://i.imgur.com/UEbudsK.png">](https://xenio.io)
[<img src="http://i.imgur.com/QsGRi3T.png">](https://twitter.com/xenioblockchain)
[<img src="http://i.imgur.com/62ufqLY.png">](https://www.reddit.com/r/Xenio)
[<img src="http://i.imgur.com/kKrIEjW.png">](https://www.facebook.com/Xenioblockchain/)
[<img src="http://i.imgur.com/Zq1rGlu.png">](https://xenio.herokuapp.com)

##### The repository is still under construction.

## Building the source

For prerequisites and detailed build instructions please read the
[Installation Instructions](https://github.com/xenioplatform/go-xenio/wiki/Building-Xenio)
on the wiki.

Building xenio-cli requires both an installation of Go (version 1.7 or later) and a C compiler.
You can install them using your favorite package manager.
Once the dependencies are installed, run

    make xenio-cli

or, to build the full suite of utilities:

    make all

## Executables

The go-xenio project comes with several wrappers/executables found in the `cmd` directory.

| Command    | Description |
|:----------:|-------------|
<<<<<<< HEAD
| **`xenio-cli`** | Our main CLI client. It is the entry point into the Xenio network (main-, test- or private net), capable of running as a full node (default) archive node (retaining all historical state) or a light node (retrieving data live). It can be used by other processes as a gateway into the Xenio network via JSON RPC endpoints exposed on top of HTTP, WebSocket and/or IPC transports. `geth --help` and the [CLI Wiki page](github.com/xenioplatform/go-xenio/wiki/Command-Line-Options) for command line options. |
=======
| **`xenio-cli`** | Our main CLI client. It is the entry point into the Xenio network (main-, test- or private net), capable of running as a full node (default) archive node (retaining all historical state) or a light node (retrieving data live). It can be used by other processes as a gateway into the Xenio network via JSON RPC endpoints exposed on top of HTTP, WebSocket and/or IPC transports. `xenio-cli --help` and the [CLI Wiki page](github.com/xenioplatform/go-xenio/wiki/Command-Line-Options) for command line options. |
>>>>>>> cebe9822
| `abigen` | Source code generator to convert Ethereum-style contract definitions into easy to use, compile-time type-safe Go packages. It operates on plain [Ethereum contract ABIs](github.com/xenioplatform/wiki/wiki/Ethereum-Contract-ABI) with expanded functionality if the contract bytecode is also available. However it also accepts Solidity source files, making development much more streamlined. Please see our [Native DApps](github.com/xenioplatform/go-xenio/wiki/Native-DApps:-Go-bindings-to-Ethereum-contracts) wiki page for details. |
| `bootnode` | Stripped down version of our Xenio client implementation that only takes part in the network node discovery protocol, but does not run any of the higher level application protocols. It can be used as a lightweight bootstrap node to aid in finding peers in private networks. |
| `evm` | Developer utility version of the Xenio-EVM (Xenio-Ethereum Virtual Machine) that is capable of running bytecode snippets within a configurable environment and execution mode. Its purpose is to allow insolated, fine-grained debugging of Xenio-EVM opcodes (e.g. `evm --code 60ff60ff --debug`). |
| `gethrpctest` | Developer utility tool to support our [xenioplatform/rpc-test](github.com/xenioplatform/rpc-tests) test suite which validates baseline conformity to the [Xenio JSON RPC](github.com/xenioplatform/wiki/wiki/JSON-RPC) specs. Please see the [test suite's readme](github.com/xenioplatform/rpc-tests/blob/master/README.md) for details. |
| `rlpdump` | Developer utility tool to convert binary RLP ([Recursive Length Prefix](github.com/xenioplatform/wiki/wiki/RLP)) dumps (data encoding used by the Ethereum protocol both network as well as consensus wise) to user friendlier hierarchical representation (e.g. `rlpdump --hex CE0183FFFFFFC4C304050583616263`). |
| `swarm`    | swarm daemon and tools. This is the entrypoint for the swarm network. `swarm --help` for command line options and subcommands. See https://swarm-guide.readthedocs.io for swarm documentation. |
| `puppeth`    | a CLI wizard that aids in creating a new Ethereum-based network. |

## Running xenio-cli

Going through all the possible command line flags is out of scope here (please consult our
[CLI Wiki page](github.com/xenioplatform/go-xenio/wiki/Command-Line-Options)), but we've
enumerated a few common parameter combos to get you up to speed quickly on how you can run your
own Xenio instance.

### Full node on the main Xenio network

By far the most common scenario is people wanting to simply interact with the Xenio network:
create accounts; transfer funds; deploy and interact with contracts. For this particular use-case
the user doesn't care about years-old historical data, so we can fast-sync quickly to the current
state of the network. To do so:

```
$ xenio-cli --fast --cache=512 console
```

This command will:

 * Start xenio-cli in fast sync mode (`--fast`), causing it to download more data in exchange for avoiding
   processing the entire history of the Xenio network, which is very CPU intensive.
 * Bump the memory allowance of the database to 512MB (`--cache=512`), which can help significantly in
   sync times especially for HDD users. This flag is optional and you can set it as high or as low as
   you'd like, though we'd recommend the 512MB - 2GB range.
<<<<<<< HEAD
 * Start up Geth's built-in interactive [JavaScript console](github.com/xenioplatform/go-xenio/wiki/JavaScript-Console),
   (via the trailing `console` subcommand) through which you can invoke all official [`web3` methods](github.com/xenioplatform/wiki/wiki/JavaScript-API)
   as well as Geth's own [management APIs](github.com/xenioplatform/go-xenio/wiki/Management-APIs).
   This too is optional and if you leave it out you can always attach to an already running Geth instance
=======
 * Start up xenio-cli's built-in interactive [JavaScript console](github.com/xenioplatform/go-xenio/wiki/JavaScript-Console),
   (via the trailing `console` subcommand) through which you can invoke all official [`web3` methods](github.com/xenioplatform/wiki/JavaScript-API)
   as well as xenio-cli's own [management APIs](github.com/xenioplatform/go-xenio/wiki/Management-APIs).
   This too is optional and if you leave it out you can always attach to an already running xenio-cli instance
>>>>>>> cebe9822
   with `xenio-cli attach`.

### Full node on the Xenio test network

Transitioning towards developers, if you'd like to play around with creating Xenio-implemented Ethereum-style
contracts, you almost certainly would like to do that without any real money involved until you get the hang
of the entire system. In other words, instead of attaching to the main network, you want to join the **test**
network with your node, which is fully equivalent to the main network, but with testnet Xenio coins only.

```
$ xenio-cli --testnet --fast --cache=512 console
```

The `--fast`, `--cache` flags and `console` subcommand have the exact same meaning as above and they
are equally useful on the testnet too. Please see above for their explanations if you've skipped to
here.

Specifying the `--testnet` flag however will reconfigure your Xenio instance a bit:

 * Instead of using the default data directory (`~/.xenio` on Linux for example), xenio-cli will nest
   itself one level deeper into a `testnet` subfolder (`~/.xenio/testnet` on Linux). Note, on OSX
   and Linux this also means that attaching to a running testnet node requires the use of a custom
   endpoint since `xenio-cli attach` will try to attach to a production node endpoint by default. E.g.
   `xenio-cli attach <datadir>/testnet/xenio.ipc`. Windows users are not affected by this.
 * Instead of connecting the main Xenio network, the client will connect to the test network,
   which uses different P2P bootnodes, different network IDs and genesis states.
   
*Note: Although there are some internal protective measures to prevent transactions from crossing
over between the main network and test network, you should make sure to always use separate accounts
for play-money and real-money. Unless you manually move accounts, xenio-cli will by default correctly
separate the two networks and will not make any accounts available between them.*

### Configuration

As an alternative to passing the numerous flags to the `xenio-cli` binary, you can also pass a configuration file via:

```
$ xenio-cli --config /path/to/your_config.toml
```

To get an idea how the file should look like you can use the `dumpconfig` subcommand to export your existing configuration:

```
$ xenio-cli --your-favourite-flags dumpconfig
```

#### Docker quick start

One of the quickest ways to get Xenio up and running on your machine is by using Docker:

```
docker run -d --name xenio-node -v /Users/alice/xenio:/root \
           -p 8545:8545 -p 30303:30303 \
           xenioplatform/client-go --fast --cache=512
```

This will start xenio-cli in fast sync mode with a DB memory allowance of 512MB just as the above command does.  It will also create a persistent volume in your home directory for saving your blockchain as well as map the default ports. There is also an `alpine` tag available for a slim version of the image.

### Programatically interfacing Xenio nodes

As a developer, sooner rather than later you'll want to start interacting with xenio-cli and the Xenio
network via your own programs and not manually through the console. To aid this, xenio-cli has built in
<<<<<<< HEAD
support for a JSON-RPC based APIs ([standard APIs](github.com/xenioplatform/wiki/wiki/JSON-RPC) and
[Geth specific APIs](github.com/xenioplatform/go-xenio/wiki/Management-APIs)). These can be
=======
support for a JSON-RPC based APIs ([standard APIs](github.com/xenioplatform/wiki/JSON-RPC) and
[Xenio specific APIs](github.com/xenioplatform/go-xenio/wiki/Management-APIs)). These can be
>>>>>>> cebe9822
exposed via HTTP, WebSockets and IPC (unix sockets on unix based platforms, and named pipes on Windows).

The IPC interface is enabled by default and exposes all the APIs supported by xenio-cli, whereas the HTTP
and WS interfaces need to manually be enabled and only expose a subset of APIs due to security reasons.
These can be turned on/off and configured as you'd expect.

HTTP based JSON-RPC API options:

  * `--rpc` Enable the HTTP-RPC server
  * `--rpcaddr` HTTP-RPC server listening interface (default: "localhost")
  * `--rpcport` HTTP-RPC server listening port (default: 8545)
  * `--rpcapi` API's offered over the HTTP-RPC interface (default: "eth,net,web3")
  * `--rpccorsdomain` Comma separated list of domains from which to accept cross origin requests (browser enforced)
  * `--ws` Enable the WS-RPC server
  * `--wsaddr` WS-RPC server listening interface (default: "localhost")
  * `--wsport` WS-RPC server listening port (default: 8546)
  * `--wsapi` API's offered over the WS-RPC interface (default: "eth,net,web3")
  * `--wsorigins` Origins from which to accept websockets requests
  * `--ipcdisable` Disable the IPC-RPC server
  * `--ipcapi` API's offered over the IPC-RPC interface (default: "admin,debug,eth,miner,net,personal,shh,txpool,web3")
  * `--ipcpath` Filename for IPC socket/pipe within the datadir (explicit paths escape it)

You'll need to use your own programming environments' capabilities (libraries, tools, etc) to connect
via HTTP, WS or IPC to a Xenio node configured with the above flags and you'll need to speak [JSON-RPC](http://www.jsonrpc.org/specification)
on all transports. You can reuse the same connection for multiple requests!

**Note: Please understand the security implications of opening up an HTTP/WS based transport before
doing so! Hackers on the internet are actively trying to subvert Xenio nodes with exposed APIs!
Further, all browser tabs can access locally running webservers, so malicious webpages could try to
subvert locally available APIs!**

### Operating a private network

Maintaining your own private network is more involved as a lot of configurations taken for granted in
the official networks need to be manually set up.

#### Defining the private genesis state

First, you'll need to create the genesis state of your networks, which all nodes need to be aware of
and agree upon. This consists of a small JSON file (e.g. call it `genesis.json`):

```json
{
  "config": {
        "chainId": 0,
        "homesteadBlock": 0,
        "eip155Block": 0,
        "eip158Block": 0
    },
  "alloc"      : {},
  "coinbase"   : "0x0000000000000000000000000000000000000000",
  "difficulty" : "0x20000",
  "extraData"  : "",
  "gasLimit"   : "0x2fefd8",
  "nonce"      : "0x0000000000000042",
  "mixhash"    : "0x0000000000000000000000000000000000000000000000000000000000000000",
  "parentHash" : "0x0000000000000000000000000000000000000000000000000000000000000000",
  "timestamp"  : "0x00"
}
```

The above fields should be fine for most purposes, although we'd recommend changing the `nonce` to
some random value so you prevent unknown remote nodes from being able to connect to you. If you'd
like to pre-fund some accounts for easier testing, you can populate the `alloc` field with account
configs:

```json
"alloc": {
  "0x0000000000000000000000000000000000000001": {"balance": "111111111"},
  "0x0000000000000000000000000000000000000002": {"balance": "222222222"}
}
```

With the genesis state defined in the above JSON file, you'll need to initialize **every** Xenio node
with it prior to starting it up to ensure all blockchain parameters are correctly set:

```
$ xenio-cli init path/to/genesis.json
```

#### Creating the rendezvous point

With all nodes that you want to run initialized to the desired genesis state, you'll need to start a
bootstrap node that others can use to find each other in your network and/or over the internet. The
clean way is to configure and run a dedicated bootnode:

```
$ bootnode --genkey=boot.key
$ bootnode --nodekey=boot.key
```

With the bootnode online, it will display an [`enode` URL](github.com/xenioplatform/wiki/wiki/enode-url-format)
that other nodes can use to connect to it and exchange peer information. Make sure to replace the
displayed IP address information (most probably `[::]`) with your externally accessible IP to get the
actual `enode` URL.

*Note: You could also use a full fledged Xenio node as a bootnode, but it's the less recommended way.*

#### Starting up your member nodes

With the bootnode operational and externally reachable (you can try `telnet <ip> <port>` to ensure
it's indeed reachable), start every subsequent Xenio node pointed to the bootnode for peer discovery
via the `--bootnodes` flag. It will probably also be desirable to keep the data directory of your
private network separated, so do also specify a custom `--datadir` flag.

```
$ xenio-cli--datadir=path/to/custom/data/folder --bootnodes=<bootnode-enode-url-from-above>
```

*Note: Since your network will be completely cut off from the main and test networks, you'll also
need to configure a miner to process transactions and create new blocks for you.*

#### Running a private miner

TBD

## Contribution

Thank you for considering to help out with the source code! We welcome contributions from
anyone on the internet, and are grateful for even the smallest of fixes!

If you'd like to contribute to go-xenio, please fork, fix, commit and send a pull request
for the maintainers to review and merge into the main code base. If you wish to submit more
complex changes though, please check up with the core devs first on [our slack channel](https://xenio.herokuapp.com/)
to ensure those changes are in line with the general philosophy of the project and/or get some
early feedback which can make both your efforts much lighter as well as our review and merge
procedures quick and simple.

Please make sure your contributions adhere to our coding guidelines:

 * Code must adhere to the official Go [formatting](https://golang.org/doc/effective_go.html#formatting) guidelines (i.e. uses [gofmt](https://golang.org/cmd/gofmt/)).
 * Code must be documented adhering to the official Go [commentary](https://golang.org/doc/effective_go.html#commentary) guidelines.
 * Pull requests need to be based on and opened against the `master` branch.
 * Commit messages should be prefixed with the package(s) they modify.
   * E.g. "xenio, rpc: make trace configs optional"

Please see the [Developers' Guide](github.com/xenioplatform/go-xenio/wiki/Developers'-Guide)
for more details on configuring your environment, managing project dependencies and testing procedures.

## License

The go-xenio library (i.e. all code outside of the `cmd` directory) is licensed under the
[GNU Lesser General Public License v3.0](https://www.gnu.org/licenses/lgpl-3.0.en.html), also
included in our repository in the `COPYING.LESSER` file.

The go-xenio binaries (i.e. all code inside of the `cmd` directory) is licensed under the
[GNU General Public License v3.0](https://www.gnu.org/licenses/gpl-3.0.en.html), also included
in our repository in the `COPYING` file.<|MERGE_RESOLUTION|>--- conflicted
+++ resolved
@@ -30,11 +30,7 @@
 
 | Command    | Description |
 |:----------:|-------------|
-<<<<<<< HEAD
-| **`xenio-cli`** | Our main CLI client. It is the entry point into the Xenio network (main-, test- or private net), capable of running as a full node (default) archive node (retaining all historical state) or a light node (retrieving data live). It can be used by other processes as a gateway into the Xenio network via JSON RPC endpoints exposed on top of HTTP, WebSocket and/or IPC transports. `geth --help` and the [CLI Wiki page](github.com/xenioplatform/go-xenio/wiki/Command-Line-Options) for command line options. |
-=======
 | **`xenio-cli`** | Our main CLI client. It is the entry point into the Xenio network (main-, test- or private net), capable of running as a full node (default) archive node (retaining all historical state) or a light node (retrieving data live). It can be used by other processes as a gateway into the Xenio network via JSON RPC endpoints exposed on top of HTTP, WebSocket and/or IPC transports. `xenio-cli --help` and the [CLI Wiki page](github.com/xenioplatform/go-xenio/wiki/Command-Line-Options) for command line options. |
->>>>>>> cebe9822
 | `abigen` | Source code generator to convert Ethereum-style contract definitions into easy to use, compile-time type-safe Go packages. It operates on plain [Ethereum contract ABIs](github.com/xenioplatform/wiki/wiki/Ethereum-Contract-ABI) with expanded functionality if the contract bytecode is also available. However it also accepts Solidity source files, making development much more streamlined. Please see our [Native DApps](github.com/xenioplatform/go-xenio/wiki/Native-DApps:-Go-bindings-to-Ethereum-contracts) wiki page for details. |
 | `bootnode` | Stripped down version of our Xenio client implementation that only takes part in the network node discovery protocol, but does not run any of the higher level application protocols. It can be used as a lightweight bootstrap node to aid in finding peers in private networks. |
 | `evm` | Developer utility version of the Xenio-EVM (Xenio-Ethereum Virtual Machine) that is capable of running bytecode snippets within a configurable environment and execution mode. Its purpose is to allow insolated, fine-grained debugging of Xenio-EVM opcodes (e.g. `evm --code 60ff60ff --debug`). |
@@ -68,17 +64,10 @@
  * Bump the memory allowance of the database to 512MB (`--cache=512`), which can help significantly in
    sync times especially for HDD users. This flag is optional and you can set it as high or as low as
    you'd like, though we'd recommend the 512MB - 2GB range.
-<<<<<<< HEAD
- * Start up Geth's built-in interactive [JavaScript console](github.com/xenioplatform/go-xenio/wiki/JavaScript-Console),
-   (via the trailing `console` subcommand) through which you can invoke all official [`web3` methods](github.com/xenioplatform/wiki/wiki/JavaScript-API)
-   as well as Geth's own [management APIs](github.com/xenioplatform/go-xenio/wiki/Management-APIs).
-   This too is optional and if you leave it out you can always attach to an already running Geth instance
-=======
  * Start up xenio-cli's built-in interactive [JavaScript console](github.com/xenioplatform/go-xenio/wiki/JavaScript-Console),
    (via the trailing `console` subcommand) through which you can invoke all official [`web3` methods](github.com/xenioplatform/wiki/JavaScript-API)
    as well as xenio-cli's own [management APIs](github.com/xenioplatform/go-xenio/wiki/Management-APIs).
    This too is optional and if you leave it out you can always attach to an already running xenio-cli instance
->>>>>>> cebe9822
    with `xenio-cli attach`.
 
 ### Full node on the Xenio test network
@@ -141,13 +130,8 @@
 
 As a developer, sooner rather than later you'll want to start interacting with xenio-cli and the Xenio
 network via your own programs and not manually through the console. To aid this, xenio-cli has built in
-<<<<<<< HEAD
-support for a JSON-RPC based APIs ([standard APIs](github.com/xenioplatform/wiki/wiki/JSON-RPC) and
-[Geth specific APIs](github.com/xenioplatform/go-xenio/wiki/Management-APIs)). These can be
-=======
 support for a JSON-RPC based APIs ([standard APIs](github.com/xenioplatform/wiki/JSON-RPC) and
 [Xenio specific APIs](github.com/xenioplatform/go-xenio/wiki/Management-APIs)). These can be
->>>>>>> cebe9822
 exposed via HTTP, WebSockets and IPC (unix sockets on unix based platforms, and named pipes on Windows).
 
 The IPC interface is enabled by default and exposes all the APIs supported by xenio-cli, whereas the HTTP
