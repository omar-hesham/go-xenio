--- conflicted
+++ resolved
@@ -84,13 +84,8 @@
 
 				if exists {
 					// Keep existing firstSeen value if we've seen this staker before time in list, unless existing firstSeen is default Unix Time
-<<<<<<< HEAD
 					if newStaker.FirstSeen.After(existingStaker.(common.Staker).FirstSeen) && existingStaker.(common.Staker).FirstSeen.Unix() != 0 {
 						newStaker.FirstSeen = existingStaker.(common.Staker).FirstSeen
-=======
-					if newStaker.FirstSeen.After(common.StakerSnapShot.Stakers[value.Address].FirstSeen) && common.StakerSnapShot.Stakers[value.Address].FirstSeen.Unix() != -62135596800 {
-						newStaker.FirstSeen = common.StakerSnapShot.Stakers[value.Address].FirstSeen
->>>>>>> ce2f17b5
 					}
 					// Keep existing lastSeen value if we've seen this staker after time in list
 					if newStaker.LastSeen.Before(existingStaker.(common.Staker).LastSeen) {
@@ -184,12 +179,8 @@
 	}
 	var staker common.Staker
 	staker.LastSeen = time.Unix(time.Now().UTC().Unix(), 0).UTC()
-<<<<<<< HEAD
 	var existingStaker, exists = common.StakerSnapShot.Stakers.Load(address)
 	if !exists || existingStaker.(common.Staker).FirstSeen.Unix() == 0 {
-=======
-	if !StakerExists(address) || common.StakerSnapShot.Stakers[address].FirstSeen.Unix() == -62135596800 { // default Unix Time
->>>>>>> ce2f17b5
 		staker.FirstSeen = staker.LastSeen
 	} else {
 		staker.FirstSeen = common.StakerSnapShot.Stakers[address].FirstSeen
