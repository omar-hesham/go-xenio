--- conflicted
+++ resolved
@@ -506,12 +506,6 @@
 	}
 	if _, ok := snap.MasterNodes[signer]; !ok { //check if we are inside masternodes
 		var authorized bool
-<<<<<<< HEAD
-		if node, ook := snap.StakingNodes[signer]; ook { // not in masternodes, check staking nodes
-			if node.BlockNumber == number { // its staking node, check if its out turn!
-				authorized = true // authorized to seal
-			} else {
-=======
 		if node, ook := snap.StakingNodes[signer]; ook {// not in masternodes, check staking nodes
 			for _,turn := range node.BlockNumber {
 				if turn == number { // its staking node, check if its out turn!
@@ -519,7 +513,6 @@
 				}
 			}
 			if !authorized{
->>>>>>> ce2f17b5
 				return errOutOfTurn
 			}
 		}
@@ -528,26 +521,6 @@
 		}
 
 	}
-<<<<<<< HEAD
-	for seen, recent := range snap.Recents {
-		if recent == signer {
-			// Signer is among recents, only fail if the current block doesn't shift it out
-			if limit := uint64(len(snap.MasterNodes)/2 + 1); seen > number-limit {
-				parentTime := big.NewInt(300)
-				parentNumber := big.NewInt(-1)
-				parentNumber.Add(parentNumber, header.Number)
-				parentHeader := chain.GetHeaderByNumber(parentNumber.Uint64())
-				if parentHeader == nil {
-					break
-					//return errOrphanChild
-				}
-				parentTime.Add(parentTime, parentHeader.Time)
-				if parentTime.Cmp(header.Time) < 1 {
-					log.Trace("a signer has delayed his work, his turn has been skipped")
-				} else {
-					return errOutOfTurn
-				}
-=======
 
 	var signingNode Signer // find the node into the snapshot and assign it to a var
 	if superNode, authorized := snap.MasterNodes[signer]; !authorized {
@@ -575,7 +548,6 @@
 		for _, node := range snap.StakingNodes{ // counts how many nodes are prior to ours
 			if node.BlockNumber[0] < signingNode.BlockNumber[0]{//assuming that block array is in order
 				dt = dt.Add(120000000000)
->>>>>>> ce2f17b5
 			}
 		}
 		if dt.Unix() > time.Now().Unix(){
@@ -723,22 +695,11 @@
 	var signingNode Signer // find the node into the snapshot and assign it to a var
 	if superNode, authorized := snap.MasterNodes[signer]; !authorized {
 		if stakernode, stakerauthorized := snap.StakingNodes[signer]; stakerauthorized {
-<<<<<<< HEAD
-			if stakernode.BlockNumber == snap.Number+1 { //if in turn
-			} else {
-				return nil, errOutOfTurn
-			}
+			signingNode = stakernode
 		} else {
 			return nil, errUnauthorized
 		}
 	} else {
-		isMasterNode = true
-=======
-			signingNode = stakernode
-		}else{
-			return nil, errUnauthorized
-		}
-	}else {
 		signingNode = superNode
 	}
 
@@ -762,7 +723,6 @@
 		if dt.Unix() > time.Now().Unix(){
 			return nil, errOutOfTurn
 		}
->>>>>>> ce2f17b5
 	}
 
 	// If we're amongst the recent signers, wait for the next block
@@ -821,34 +781,6 @@
 							skip = true
 						}
 					}
-<<<<<<< HEAD
-					if skip {
-						return true
-					} // will skip that node if its already in the master nodes list
-					var node Signer
-					node.IsMasterNode = false            // not actualy needed
-					datetime = datetime.Add(30000000000) // its in nano seconds
-					node.SignDate = datetime
-					nodes[address.(common.Address)] = node
-					return true
-				})
-		}
-		for addr, node := range nodes { // set block numbers and times
-			var newnode Signer //mark master nodes
-			if node.IsMasterNode {
-				newnode.IsMasterNode = true
-				master_block_number = master_block_number + 20
-				for _, tmp := range nodes { // see if the number already exists
-					if tmp.BlockNumber == master_block_number {
-						master_block_number++
-					}
-				}
-				newnode.BlockNumber = master_block_number
-			} else {
-				b_number++
-				for _, tmp := range nodes { // see if the number already exists
-					if tmp.BlockNumber == b_number {
-=======
 				}
 				if skip {
 					continue
@@ -888,7 +820,6 @@
 							nodes[addr] = newnode
 						}
 					} else {
->>>>>>> ce2f17b5
 						b_number++
 						for _, node := range nodes { // see if the number already exists
 							for _, turn := range node.BlockNumber {
