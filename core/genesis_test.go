--- conflicted
+++ resolved
@@ -1,18 +1,18 @@
-// Copyright 2017 The go-xenio Authors
-// This file is part of the go-xenio library.
+// Copyright 2017 The go-ethereum Authors
+// This file is part of the go-ethereum library.
 //
-// The go-xenio library is free software: you can redistribute it and/or modify
+// The go-ethereum library is free software: you can redistribute it and/or modify
 // it under the terms of the GNU Lesser General Public License as published by
 // the Free Software Foundation, either version 3 of the License, or
 // (at your option) any later version.
 //
-// The go-xenio library is distributed in the hope that it will be useful,
+// The go-ethereum library is distributed in the hope that it will be useful,
 // but WITHOUT ANY WARRANTY; without even the implied warranty of
 // MERCHANTABILITY or FITNESS FOR A PARTICULAR PURPOSE. See the
 // GNU Lesser General Public License for more details.
 //
 // You should have received a copy of the GNU Lesser General Public License
-// along with the go-xenio library. If not, see <http://www.gnu.org/licenses/>.
+// along with the go-ethereum library. If not, see <http://www.gnu.org/licenses/>.
 
 package core
 
@@ -22,20 +22,11 @@
 	"testing"
 
 	"github.com/davecgh/go-spew/spew"
-<<<<<<< HEAD
 	"github.com/xenioplatform/go-xenio/common"
 	"github.com/xenioplatform/go-xenio/consensus/ethash"
 	"github.com/xenioplatform/go-xenio/core/vm"
 	"github.com/xenioplatform/go-xenio/ethdb"
-	"github.com/xenioplatform/go-xenio/event"
 	"github.com/xenioplatform/go-xenio/params"
-=======
-	"github.com/ethereum/go-ethereum/common"
-	"github.com/ethereum/go-ethereum/consensus/ethash"
-	"github.com/ethereum/go-ethereum/core/vm"
-	"github.com/ethereum/go-ethereum/ethdb"
-	"github.com/ethereum/go-ethereum/params"
->>>>>>> 2fd5ba6b
 )
 
 func TestDefaultGenesisBlock(t *testing.T) {
