// Copyright 2017 The go-xenio Authors
// Copyright 2014 The go-ethereum Authors
//
// This file is part of the go-xenio library.
//
// The go-xenio library is free software: you can redistribute it and/or modify
// it under the terms of the GNU Lesser General Public License as published by
// the Free Software Foundation, either version 3 of the License, or
// (at your option) any later version.
//
// The go-xenio library is distributed in the hope that it will be useful,
// but WITHOUT ANY WARRANTY; without even the implied warranty of
// MERCHANTABILITY or FITNESS FOR A PARTICULAR PURPOSE. See the
// GNU Lesser General Public License for more details.
//
// You should have received a copy of the GNU Lesser General Public License
// along with the go-xenio library. If not, see <http://www.gnu.org/licenses/>.

// Package eth implements the Ethereum protocol.
package eth

import (
	"errors"
	"fmt"
	"math/big"
	"runtime"
	"sync"
	"sync/atomic"

	"github.com/xenioplatform/go-xenio/accounts"
	"github.com/xenioplatform/go-xenio/common"
	"github.com/xenioplatform/go-xenio/common/hexutil"
	"github.com/xenioplatform/go-xenio/consensus"
	"github.com/xenioplatform/go-xenio/consensus/clique"
	"github.com/xenioplatform/go-xenio/consensus/xenio"
	"github.com/xenioplatform/go-xenio/consensus/ethash"
	"github.com/xenioplatform/go-xenio/core"
	"github.com/xenioplatform/go-xenio/core/bloombits"
	"github.com/xenioplatform/go-xenio/core/types"
	"github.com/xenioplatform/go-xenio/core/vm"
	"github.com/xenioplatform/go-xenio/eth/downloader"
	"github.com/xenioplatform/go-xenio/eth/filters"
	"github.com/xenioplatform/go-xenio/eth/gasprice"
	"github.com/xenioplatform/go-xenio/ethdb"
	"github.com/xenioplatform/go-xenio/event"
	"github.com/xenioplatform/go-xenio/internal/ethapi"
	"github.com/xenioplatform/go-xenio/log"
	"github.com/xenioplatform/go-xenio/miner"
	"github.com/xenioplatform/go-xenio/staker"
	"github.com/xenioplatform/go-xenio/node"
	"github.com/xenioplatform/go-xenio/p2p"
	"github.com/xenioplatform/go-xenio/params"
	"github.com/xenioplatform/go-xenio/rlp"
	"github.com/xenioplatform/go-xenio/rpc"
)

type LesServer interface {
	Start(srvr *p2p.Server)
	Stop()
	Protocols() []p2p.Protocol
}

// Ethereum implements the Ethereum full node service.
type Ethereum struct {
	config      *Config
	chainConfig *params.ChainConfig

	// Channel for shutting down the service
	shutdownChan  chan bool    // Channel for shutting down the ethereum
	stopDbUpgrade func() error // stop chain db sequential key upgrade

	// Handlers
	txPool          *core.TxPool
	blockchain      *core.BlockChain
	protocolManager *ProtocolManager
	lesServer       LesServer

	// DB interfaces
	chainDb ethdb.Database // Block chain database

	eventMux       *event.TypeMux
	engine         consensus.Engine
	accountManager *accounts.Manager

	bloomRequests chan chan *bloombits.Retrieval // Channel receiving bloom data retrieval requests
	bloomIndexer  *core.ChainIndexer             // Bloom indexer operating during block imports

	ApiBackend *EthApiBackend

	miner     *miner.Miner
	staker    *staker.Staker
	gasPrice  *big.Int
	etherbase common.Address
	serverbase common.Address

	networkId     uint64
	netRPCService *ethapi.PublicNetAPI

	lock sync.RWMutex // Protects the variadic fields (e.g. gas price and etherbase)
}

func (s *Ethereum) AddLesServer(ls LesServer) {
	s.lesServer = ls
}

// New creates a new Ethereum object (including the
// initialisation of the common Ethereum object)
func New(ctx *node.ServiceContext, config *Config) (*Ethereum, error) {
	if config.SyncMode == downloader.LightSync {
		return nil, errors.New("can't run eth.Ethereum in light sync mode, use les.LightEthereum")
	}
	if !config.SyncMode.IsValid() {
		return nil, fmt.Errorf("invalid sync mode %d", config.SyncMode)
	}
	chainDb, err := CreateDB(ctx, config, "chaindata")
	if err != nil {
		return nil, err
	}
	stopDbUpgrade := upgradeDeduplicateData(chainDb)
	chainConfig, genesisHash, genesisErr := core.SetupGenesisBlock(chainDb, config.Genesis)
	if _, ok := genesisErr.(*params.ConfigCompatError); genesisErr != nil && !ok {
		return nil, genesisErr
	}
	log.Info("Initialised chain configuration", "config", chainConfig)

	eth := &Ethereum{
		config:         config,
		chainDb:        chainDb,
		chainConfig:    chainConfig,
		eventMux:       ctx.EventMux,
		accountManager: ctx.AccountManager,
		engine:         CreateConsensusEngine(ctx, config, chainConfig, chainDb),
		shutdownChan:   make(chan bool),
		stopDbUpgrade:  stopDbUpgrade,
		networkId:      config.NetworkId,
		gasPrice:       config.GasPrice,
		etherbase:      config.Etherbase,
		bloomRequests:  make(chan chan *bloombits.Retrieval),
		bloomIndexer:   NewBloomIndexer(chainDb, params.BloomBitsBlocks),
	}

	log.Info("Initialising Xenio protocol", "versions", ProtocolVersions, "network", config.NetworkId)

	if !config.SkipBcVersionCheck {
		bcVersion := core.GetBlockChainVersion(chainDb)
		if bcVersion != core.BlockChainVersion && bcVersion != 0 {
			return nil, fmt.Errorf("Blockchain DB version mismatch (%d / %d). Run geth upgradedb.\n", bcVersion, core.BlockChainVersion)
		}
		core.WriteBlockChainVersion(chainDb, core.BlockChainVersion)
	}

	vmConfig := vm.Config{EnablePreimageRecording: config.EnablePreimageRecording}
	eth.blockchain, err = core.NewBlockChain(chainDb, eth.chainConfig, eth.engine, vmConfig)
	if err != nil {
		return nil, err
	}
	// Rewind the chain in case of an incompatible config upgrade.
	if compat, ok := genesisErr.(*params.ConfigCompatError); ok {
		log.Warn("Rewinding chain to upgrade configuration", "err", compat)
		eth.blockchain.SetHead(compat.RewindTo)
		core.WriteChainConfig(chainDb, genesisHash, chainConfig)
	}
	eth.bloomIndexer.Start(eth.blockchain.CurrentHeader(), eth.blockchain.SubscribeChainEvent)

	if config.TxPool.Journal != "" {
		config.TxPool.Journal = ctx.ResolvePath(config.TxPool.Journal)
	}
	eth.txPool = core.NewTxPool(config.TxPool, eth.chainConfig, eth.blockchain)
	if eth.protocolManager, err = NewProtocolManager(eth.chainConfig, config.SyncMode, config.NetworkId, eth.eventMux, eth.txPool, eth.engine, eth.blockchain, chainDb); err != nil {
		return nil, err
	}
	eth.miner = miner.New(eth, eth.chainConfig, eth.EventMux(), eth.engine)
	eth.miner.SetExtra(makeExtraData(config.ExtraData))

	eth.staker = staker.New(eth, eth.chainConfig, eth.EventMux(), eth.engine)
	eth.staker.SetExtra(makeExtraData(config.ExtraData))


	eth.ApiBackend = &EthApiBackend{eth, nil}
	gpoParams := config.GPO
	if gpoParams.Default == nil {
		gpoParams.Default = config.GasPrice
	}
	eth.ApiBackend.gpo = gasprice.NewOracle(eth.ApiBackend, gpoParams)

	return eth, nil
}

func makeExtraData(extra []byte) []byte {
	if len(extra) == 0 {
		// create default extradata
		extra, _ = rlp.EncodeToBytes([]interface{}{
			uint(params.VersionMajor<<16 | params.VersionMinor<<8 | params.VersionPatch),
			"geth",
			runtime.Version(),
			runtime.GOOS,
		})
	}
	if uint64(len(extra)) > params.MaximumExtraDataSize {
		log.Warn("Miner extra data exceed limit", "extra", hexutil.Bytes(extra), "limit", params.MaximumExtraDataSize)
		extra = nil
	}
	return extra
}

// CreateDB creates the chain database.
func CreateDB(ctx *node.ServiceContext, config *Config, name string) (ethdb.Database, error) {
	db, err := ctx.OpenDatabase(name, config.DatabaseCache, config.DatabaseHandles)
	if err != nil {
		return nil, err
	}
	if db, ok := db.(*ethdb.LDBDatabase); ok {
		db.Meter("eth/db/chaindata/")
	}
	return db, nil
}

// CreateConsensusEngine creates the required type of consensus engine instance for an Ethereum service
func CreateConsensusEngine(ctx *node.ServiceContext, config *Config, chainConfig *params.ChainConfig, db ethdb.Database) consensus.Engine {
	// If proof-of-authority is requested, set it up
	if chainConfig.Clique != nil {
		return clique.New(chainConfig.Clique, db)
	}
	if chainConfig.Xenio != nil {
		log.Warn("Xenio: PoN consensus selected") //TODO: remove line
		return xenio.New(chainConfig.Xenio, db)
	}
	// Otherwise assume proof-of-work
	switch {
	case config.PowFake:
		log.Warn("Ethash used in fake mode")
		return ethash.NewFaker()
	case config.PowTest:
		log.Warn("Ethash used in test mode")
		return ethash.NewTester()
	case config.PowShared:
		log.Warn("Ethash used in shared mode")
		return ethash.NewShared()
	default:
		engine := ethash.New(ctx.ResolvePath(config.EthashCacheDir), config.EthashCachesInMem, config.EthashCachesOnDisk,
			config.EthashDatasetDir, config.EthashDatasetsInMem, config.EthashDatasetsOnDisk)
		engine.SetThreads(-1) // Disable CPU mining
		return engine
	}
}

// APIs returns the collection of RPC services the ethereum package offers.
// NOTE, some of these services probably need to be moved to somewhere else.
func (s *Ethereum) APIs() []rpc.API {
	apis := ethapi.GetAPIs(s.ApiBackend)

	// Append any APIs exposed explicitly by the consensus engine
	apis = append(apis, s.engine.APIs(s.BlockChain())...)

	// Append all the local APIs and return
	return append(apis, []rpc.API{
		{
			Namespace: "eth",
			Version:   "1.0",
			Service:   NewPublicEthereumAPI(s),
			Public:    true,
		}, /*{
			Namespace: "eth",
			Version:   "1.0",
			Service:   NewPublicMinerAPI(s),
			Public:    true,
		},*/{
			Namespace: "eth",
			Version:   "1.0",
			Service:   NewPublicStakerAPI(s),
			Public:    true,
		}, {
			Namespace: "eth",
			Version:   "1.0",
			Service:   downloader.NewPublicDownloaderAPI(s.protocolManager.downloader, s.eventMux),
			Public:    true,
		}, /*{
			Namespace: "miner",
			Version:   "1.0",
			Service:   NewPrivateMinerAPI(s),
			Public:    false,
		}, */{
			Namespace: "staker",
			Version:   "1.0",
			Service:   NewPrivateStakerAPI(s),
			Public:    false,
		}, {
			Namespace: "eth",
			Version:   "1.0",
			Service:   filters.NewPublicFilterAPI(s.ApiBackend, false),
			Public:    true,
		}, {
			Namespace: "admin",
			Version:   "1.0",
			Service:   NewPrivateAdminAPI(s),
		}, {
			Namespace: "debug",
			Version:   "1.0",
			Service:   NewPublicDebugAPI(s),
			Public:    true,
		}, {
			Namespace: "debug",
			Version:   "1.0",
			Service:   NewPrivateDebugAPI(s.chainConfig, s),
		}, {
			Namespace: "net",
			Version:   "1.0",
			Service:   s.netRPCService,
			Public:    true,
		},
	}...)
}

func (s *Ethereum) ResetWithGenesisBlock(gb *types.Block) {
	s.blockchain.ResetWithGenesisBlock(gb)
}

func (s *Ethereum) Etherbase() (eb common.Address, err error) {
	s.lock.RLock()
	etherbase := s.etherbase
	s.lock.RUnlock()

	if etherbase != (common.Address{}) {
		return etherbase, nil
	}
	if wallets := s.AccountManager().Wallets(); len(wallets) > 0 {
		if accounts := wallets[0].Accounts(); len(accounts) > 0 {
			return accounts[0].Address, nil
		}
	}
	return common.Address{}, fmt.Errorf("xeniobase address must be explicitly specified")
}
func (s *Ethereum) Serverbase() (eb common.Address, err error) {
	s.lock.RLock()
	serverbase := s.serverbase
	s.lock.RUnlock()

	if serverbase != (common.Address{}) {
		return serverbase, nil
	}

	return common.Address{}, fmt.Errorf("serverbase address must be explicitly specified")
}
// set in js console via admin interface or wrapper from cli flags
func (self *Ethereum) SetEtherbase(etherbase common.Address) {
	self.lock.Lock()
	self.etherbase = etherbase
	common.Coinbase = etherbase
	self.lock.Unlock()

	//self.miner.SetEtherbase(etherbase)
	self.staker.SetEtherbase(etherbase)
}
// set in js console via admin interface or wrapper from cli flags
func (self *Ethereum) SetServerbase(serverbase common.Address) {
	self.lock.Lock()
	self.serverbase = serverbase
	self.lock.Unlock()

	self.staker.SetServerbase(serverbase)
}
func (s *Ethereum) StartMining(local bool) error {
	eb, err := s.Etherbase()
	if err != nil {
		log.Error("Cannot start staking without xeniobase", "err", err)
		return fmt.Errorf("xeniobase missing: %v", err)
	}
	if _, ok := s.engine.(*xenio.Xenio); ok {
		return s.StartStaking(local)
	}
	if clique, ok := s.engine.(*clique.Clique); ok {
		wallet, err := s.accountManager.Find(accounts.Account{Address: eb})
		if wallet == nil || err != nil {
<<<<<<< HEAD
			log.Error("Xeniobase account unavailable locally", "err", err)
			return fmt.Errorf("singer missing: %v", err)
=======
			log.Error("Etherbase account unavailable locally", "err", err)
			return fmt.Errorf("signer missing: %v", err)
>>>>>>> 1db4ecdc
		}
		clique.Authorize(eb, wallet.SignHash)
	}
	if local {
		// If local (CPU) mining is started, we can disable the transaction rejection
		// mechanism introduced to speed sync times. CPU mining on mainnet is ludicrous
		// so noone will ever hit this path, whereas marking sync done on CPU mining
		// will ensure that private networks work in single miner mode too.
		atomic.StoreUint32(&s.protocolManager.acceptTxs, 1)
	}
	go s.miner.Start(eb)
	return nil
}

func (s *Ethereum) StartStaking(local bool) error {
	eb, err := s.Etherbase()
	if err != nil {
		log.Error("Cannot start staking without xeniobase", "err", err)
		return fmt.Errorf("xeniobase missing: %v", err)
	}
	if xenio, ok := s.engine.(*xenio.Xenio); ok {
		wallet, err := s.accountManager.Find(accounts.Account{Address: eb})
		if wallet == nil || err != nil {
			log.Error("Xeniobase account unavailable locally", "err", err)
			return fmt.Errorf("singer missing: %v", err)
		}
		xenio.Authorize(eb, wallet.SignHash)
	}
	if local {
		// If local (CPU) mining is started, we can disable the transaction rejection
		// mechanism introduced to speed sync times. CPU mining on mainnet is ludicrous
		// so noone will ever hit this path, whereas marking sync done on CPU mining
		// will ensure that private networks work in single miner mode too.
		atomic.StoreUint32(&s.protocolManager.acceptTxs, 1)
	}
	go s.staker.Start(eb)
	return nil
}


func (s *Ethereum) StopMining()         { s.miner.Stop() }
func (s *Ethereum) StopStaking()         { s.staker.Stop() }
func (s *Ethereum) IsMining() bool      { return s.miner.Mining() }
func (s *Ethereum) IsStaking() bool      { return s.staker.Staking() }
func (s *Ethereum) Miner() *miner.Miner { return s.miner }
func (s *Ethereum) Staker() *staker.Staker { return s.staker }

func (s *Ethereum) AccountManager() *accounts.Manager  { return s.accountManager }
func (s *Ethereum) BlockChain() *core.BlockChain       { return s.blockchain }
func (s *Ethereum) TxPool() *core.TxPool               { return s.txPool }
func (s *Ethereum) EventMux() *event.TypeMux           { return s.eventMux }
func (s *Ethereum) Engine() consensus.Engine           { return s.engine }
func (s *Ethereum) ChainDb() ethdb.Database            { return s.chainDb }
func (s *Ethereum) IsListening() bool                  { return true } // Always listening
func (s *Ethereum) EthVersion() int                    { return int(s.protocolManager.SubProtocols[0].Version) }
func (s *Ethereum) NetVersion() uint64                 { return s.networkId }
func (s *Ethereum) Downloader() *downloader.Downloader { return s.protocolManager.downloader }
func (s *Ethereum) PeerCount() int                     { return int(s.netRPCService.PeerCount()) }

// Protocols implements node.Service, returning all the currently configured
// network protocols to start.
func (s *Ethereum) Protocols() []p2p.Protocol {
	if s.lesServer == nil {
		return s.protocolManager.SubProtocols
	}
	return append(s.protocolManager.SubProtocols, s.lesServer.Protocols()...)
}

// Start implements node.Service, starting all internal goroutines needed by the
// Ethereum protocol implementation.
func (s *Ethereum) Start(srvr *p2p.Server) error {
	// Start the bloom bits servicing goroutines
	s.startBloomHandlers()

	// Start the RPC service
	s.netRPCService = ethapi.NewPublicNetAPI(srvr, s.NetVersion())

	// Figure out a max peers count based on the server limits
	maxPeers := srvr.MaxPeers
	if s.config.LightServ > 0 {
		maxPeers -= s.config.LightPeers
		if maxPeers < srvr.MaxPeers/2 {
			maxPeers = srvr.MaxPeers / 2
		}
	}
	// Start the networking layer and the light server if requested
	s.protocolManager.Start(maxPeers)
	if s.lesServer != nil {
		s.lesServer.Start(srvr)
	}
	return nil
}

// Stop implements node.Service, terminating all internal goroutines used by the
// Ethereum protocol.
func (s *Ethereum) Stop() error {
	if s.stopDbUpgrade != nil {
		s.stopDbUpgrade()
	}
	s.bloomIndexer.Close()
	s.blockchain.Stop()
	s.protocolManager.Stop()
	if s.lesServer != nil {
		s.lesServer.Stop()
	}
	s.txPool.Stop()
	s.miner.Stop()
	s.staker.Stop()
	s.eventMux.Stop()

	s.chainDb.Close()
	close(s.shutdownChan)

	return nil
}<|MERGE_RESOLUTION|>--- conflicted
+++ resolved
@@ -371,13 +371,8 @@
 	if clique, ok := s.engine.(*clique.Clique); ok {
 		wallet, err := s.accountManager.Find(accounts.Account{Address: eb})
 		if wallet == nil || err != nil {
-<<<<<<< HEAD
 			log.Error("Xeniobase account unavailable locally", "err", err)
-			return fmt.Errorf("singer missing: %v", err)
-=======
-			log.Error("Etherbase account unavailable locally", "err", err)
 			return fmt.Errorf("signer missing: %v", err)
->>>>>>> 1db4ecdc
 		}
 		clique.Authorize(eb, wallet.SignHash)
 	}
