// Copyright 2014 The go-xenio Authors
// This file is part of the go-xenio library.
//
// The go-xenio library is free software: you can redistribute it and/or modify
// it under the terms of the GNU Lesser General Public License as published by
// the Free Software Foundation, either version 3 of the License, or
// (at your option) any later version.
//
// The go-xenio library is distributed in the hope that it will be useful,
// but WITHOUT ANY WARRANTY; without even the implied warranty of
// MERCHANTABILITY or FITNESS FOR A PARTICULAR PURPOSE. See the
// GNU Lesser General Public License for more details.
//
// You should have received a copy of the GNU Lesser General Public License
// along with the go-xenio library. If not, see <http://www.gnu.org/licenses/>.

// Package eth implements the Ethereum protocol.
package eth

import (
	"errors"
	"fmt"
	"math/big"
	"runtime"
	"sync"
	"sync/atomic"

	"github.com/xenioplatform/go-xenio/accounts"
	"github.com/xenioplatform/go-xenio/common"
	"github.com/xenioplatform/go-xenio/common/hexutil"
	"github.com/xenioplatform/go-xenio/consensus"
	"github.com/xenioplatform/go-xenio/consensus/clique"
	"github.com/xenioplatform/go-xenio/consensus/xenio"
	"github.com/xenioplatform/go-xenio/consensus/ethash"
	"github.com/xenioplatform/go-xenio/core"
	"github.com/xenioplatform/go-xenio/core/types"
	"github.com/xenioplatform/go-xenio/core/vm"
	"github.com/xenioplatform/go-xenio/eth/downloader"
	"github.com/xenioplatform/go-xenio/eth/filters"
	"github.com/xenioplatform/go-xenio/eth/gasprice"
	"github.com/xenioplatform/go-xenio/ethdb"
	"github.com/xenioplatform/go-xenio/event"
	"github.com/xenioplatform/go-xenio/internal/ethapi"
	"github.com/xenioplatform/go-xenio/log"
	"github.com/xenioplatform/go-xenio/miner"
	"github.com/xenioplatform/go-xenio/staker"
	"github.com/xenioplatform/go-xenio/node"
	"github.com/xenioplatform/go-xenio/p2p"
	"github.com/xenioplatform/go-xenio/params"
	"github.com/xenioplatform/go-xenio/rlp"
	"github.com/xenioplatform/go-xenio/rpc"
	"strconv"
)

type LesServer interface {
	Start(srvr *p2p.Server)
	Stop()
	Protocols() []p2p.Protocol
}

// Ethereum implements the Ethereum full node service.
type Ethereum struct {
	chainConfig *params.ChainConfig
	// Channel for shutting down the service
	shutdownChan  chan bool    // Channel for shutting down the ethereum
	stopDbUpgrade func() error // stop chain db sequential key upgrade
	// Handlers
	txPool          *core.TxPool
	blockchain      *core.BlockChain
	protocolManager *ProtocolManager
	lesServer       LesServer
	// DB interfaces
	chainDb ethdb.Database // Block chain database

	eventMux       *event.TypeMux
	engine         consensus.Engine
	accountManager *accounts.Manager

	ApiBackend *EthApiBackend

	miner     *miner.Miner
	staker    *staker.Staker
	gasPrice  *big.Int
	etherbase common.Address
	serverbase common.Address

	networkId     uint64
	netRPCService *ethapi.PublicNetAPI

	lock sync.RWMutex // Protects the variadic fields (e.g. gas price and etherbase)
}

func (s *Ethereum) AddLesServer(ls LesServer) {
	s.lesServer = ls
}

// New creates a new Ethereum object (including the
// initialisation of the common Ethereum object)
func New(ctx *node.ServiceContext, config *Config) (*Ethereum, error) {
	if config.SyncMode == downloader.LightSync {
		return nil, errors.New("can't run eth.Ethereum in light sync mode, use les.LightEthereum")
	}
	if !config.SyncMode.IsValid() {
		return nil, fmt.Errorf("invalid sync mode %d", config.SyncMode)
	}

	chainDb, err := CreateDB(ctx, config, "chaindata")
	if err != nil {
		return nil, err
	}
	stopDbUpgrade := upgradeDeduplicateData(chainDb)
	chainConfig, genesisHash, genesisErr := core.SetupGenesisBlock(chainDb, config.Genesis)
	if _, ok := genesisErr.(*params.ConfigCompatError); genesisErr != nil && !ok {
		return nil, genesisErr
	}
	log.Info("Initialised chain configuration", "config", chainConfig)

	eth := &Ethereum{
		chainDb:        chainDb,
		chainConfig:    chainConfig,
		eventMux:       ctx.EventMux,
		accountManager: ctx.AccountManager,
		engine:         CreateConsensusEngine(ctx, config, chainConfig, chainDb),
		shutdownChan:   make(chan bool),
		stopDbUpgrade:  stopDbUpgrade,
		networkId:      config.NetworkId,
		gasPrice:       config.GasPrice,
		etherbase:      config.Etherbase,
	}

	if err := addMipmapBloomBins(chainDb); err != nil {
		return nil, err
	}
	log.Info("Initialising Xenio protocol", "versions", ProtocolVersions, "network", config.NetworkId)

	if !config.SkipBcVersionCheck {
		bcVersion := core.GetBlockChainVersion(chainDb)
		if bcVersion != core.BlockChainVersion && bcVersion != 0 {
			return nil, fmt.Errorf("Blockchain DB version mismatch (%d / %d). Run geth upgradedb.\n", bcVersion, core.BlockChainVersion)
		}
		core.WriteBlockChainVersion(chainDb, core.BlockChainVersion)
	}

	vmConfig := vm.Config{EnablePreimageRecording: config.EnablePreimageRecording}
	eth.blockchain, err = core.NewBlockChain(chainDb, eth.chainConfig, eth.engine, vmConfig)
	if err != nil {
		return nil, err
	}
	// Rewind the chain in case of an incompatible config upgrade.
	if compat, ok := genesisErr.(*params.ConfigCompatError); ok {
		log.Warn("Rewinding chain to upgrade configuration", "err", compat)
		eth.blockchain.SetHead(compat.RewindTo)
		core.WriteChainConfig(chainDb, genesisHash, chainConfig)
	}

	if config.TxPool.Journal != "" {
		config.TxPool.Journal = ctx.ResolvePath(config.TxPool.Journal)
	}
<<<<<<< HEAD
	eth.txPool = core.NewTxPool(config.TxPool, eth.chainConfig, eth.EventMux(), eth.blockchain.State, eth.blockchain.GasLimit)
	log.Warn("Engine: maxpeers = " + strconv.Itoa(config.MaxPeers))
=======
	eth.txPool = core.NewTxPool(config.TxPool, eth.chainConfig, eth.blockchain)

>>>>>>> 2fd5ba6b
	maxPeers := config.MaxPeers
	if config.LightServ > 0 {
		// if we are running a light server, limit the number of ETH peers so that we reserve some space for incoming LES connections
		// temporary solution until the new peer connectivity API is finished
		halfPeers := maxPeers / 2
		maxPeers -= config.LightPeers
		if maxPeers < halfPeers {
			maxPeers = halfPeers
		}
	}

	if eth.protocolManager, err = NewProtocolManager(eth.chainConfig, config.SyncMode, config.NetworkId, maxPeers, eth.eventMux, eth.txPool, eth.engine, eth.blockchain, chainDb); err != nil {
		return nil, err
	}

	eth.miner = miner.New(eth, eth.chainConfig, eth.EventMux(), eth.engine)
	eth.miner.SetExtra(makeExtraData(config.ExtraData))

	eth.staker = staker.New(eth, eth.chainConfig, eth.EventMux(), eth.engine)
	eth.staker.SetExtra(makeExtraData(config.ExtraData))


	eth.ApiBackend = &EthApiBackend{eth, nil}
	gpoParams := config.GPO
	if gpoParams.Default == nil {
		gpoParams.Default = config.GasPrice
	}
	eth.ApiBackend.gpo = gasprice.NewOracle(eth.ApiBackend, gpoParams)

	return eth, nil
}

func makeExtraData(extra []byte) []byte {
	if len(extra) == 0 {
		// create default extradata
		extra, _ = rlp.EncodeToBytes([]interface{}{
			uint(params.VersionMajor<<16 | params.VersionMinor<<8 | params.VersionPatch),
			"geth",
			runtime.Version(),
			runtime.GOOS,
		})
	}
	if uint64(len(extra)) > params.MaximumExtraDataSize {
		log.Warn("Miner extra data exceed limit", "extra", hexutil.Bytes(extra), "limit", params.MaximumExtraDataSize)
		extra = nil
	}
	return extra
}

// CreateDB creates the chain database.
func CreateDB(ctx *node.ServiceContext, config *Config, name string) (ethdb.Database, error) {
	db, err := ctx.OpenDatabase(name, config.DatabaseCache, config.DatabaseHandles)
	if err != nil {
		return nil, err
	}
	if db, ok := db.(*ethdb.LDBDatabase); ok {
		db.Meter("eth/db/chaindata/")
	}
	return db, nil
}

// CreateConsensusEngine creates the required type of consensus engine instance for an Ethereum service
func CreateConsensusEngine(ctx *node.ServiceContext, config *Config, chainConfig *params.ChainConfig, db ethdb.Database) consensus.Engine {
	// If proof-of-authority is requested, set it up
	if chainConfig.Clique != nil {
		return clique.New(chainConfig.Clique, db)
	}
	if chainConfig.Xenio != nil {
		log.Warn("Xenio: PoN consensus selected") //TODO: remove line
		return xenio.New(chainConfig.Xenio, db)
	}
	// Otherwise assume proof-of-work
	switch {
	case config.PowFake:
		log.Warn("Ethash used in fake mode")
		return ethash.NewFaker()
	case config.PowTest:
		log.Warn("Ethash used in test mode")
		return ethash.NewTester()
	case config.PowShared:
		log.Warn("Ethash used in shared mode")
		return ethash.NewShared()
	default:
		engine := ethash.New(ctx.ResolvePath(config.EthashCacheDir), config.EthashCachesInMem, config.EthashCachesOnDisk,
			config.EthashDatasetDir, config.EthashDatasetsInMem, config.EthashDatasetsOnDisk)
		engine.SetThreads(-1) // Disable CPU mining
		return engine
	}
}

// APIs returns the collection of RPC services the ethereum package offers.
// NOTE, some of these services probably need to be moved to somewhere else.
func (s *Ethereum) APIs() []rpc.API {
	apis := ethapi.GetAPIs(s.ApiBackend)

	// Append any APIs exposed explicitly by the consensus engine
	apis = append(apis, s.engine.APIs(s.BlockChain())...)

	// Append all the local APIs and return
	return append(apis, []rpc.API{
		{
			Namespace: "eth",
			Version:   "1.0",
			Service:   NewPublicEthereumAPI(s),
			Public:    true,
		}, /*{
			Namespace: "eth",
			Version:   "1.0",
			Service:   NewPublicMinerAPI(s),
			Public:    true,
		},*/{
			Namespace: "eth",
			Version:   "1.0",
			Service:   NewPublicStakerAPI(s),
			Public:    true,
		}, {
			Namespace: "eth",
			Version:   "1.0",
			Service:   downloader.NewPublicDownloaderAPI(s.protocolManager.downloader, s.eventMux),
			Public:    true,
		}, /*{
			Namespace: "miner",
			Version:   "1.0",
			Service:   NewPrivateMinerAPI(s),
			Public:    false,
		}, */{
			Namespace: "staker",
			Version:   "1.0",
			Service:   NewPrivateStakerAPI(s),
			Public:    false,
		}, {
			Namespace: "eth",
			Version:   "1.0",
			Service:   filters.NewPublicFilterAPI(s.ApiBackend, false),
			Public:    true,
		}, {
			Namespace: "admin",
			Version:   "1.0",
			Service:   NewPrivateAdminAPI(s),
		}, {
			Namespace: "debug",
			Version:   "1.0",
			Service:   NewPublicDebugAPI(s),
			Public:    true,
		}, {
			Namespace: "debug",
			Version:   "1.0",
			Service:   NewPrivateDebugAPI(s.chainConfig, s),
		}, {
			Namespace: "net",
			Version:   "1.0",
			Service:   s.netRPCService,
			Public:    true,
		},
	}...)
}

func (s *Ethereum) ResetWithGenesisBlock(gb *types.Block) {
	s.blockchain.ResetWithGenesisBlock(gb)
}

func (s *Ethereum) Etherbase() (eb common.Address, err error) {
	s.lock.RLock()
	etherbase := s.etherbase
	s.lock.RUnlock()

	if etherbase != (common.Address{}) {
		return etherbase, nil
	}
	if wallets := s.AccountManager().Wallets(); len(wallets) > 0 {
		if accounts := wallets[0].Accounts(); len(accounts) > 0 {
			return accounts[0].Address, nil
		}
	}
	return common.Address{}, fmt.Errorf("xeniobase address must be explicitly specified")
}
func (s *Ethereum) Serverbase() (eb common.Address, err error) {
	s.lock.RLock()
	serverbase := s.serverbase
	s.lock.RUnlock()

	if serverbase != (common.Address{}) {
		return serverbase, nil
	}

	return common.Address{}, fmt.Errorf("serverbase address must be explicitly specified")
}
// set in js console via admin interface or wrapper from cli flags
func (self *Ethereum) SetEtherbase(etherbase common.Address) {
	self.lock.Lock()
	self.etherbase = etherbase
	self.lock.Unlock()

	//self.miner.SetEtherbase(etherbase)
	self.staker.SetEtherbase(etherbase)
}
// set in js console via admin interface or wrapper from cli flags
func (self *Ethereum) SetServerbase(serverbase common.Address) {
	self.lock.Lock()
	self.serverbase = serverbase
	self.lock.Unlock()

	self.staker.SetServerbase(serverbase)
}
func (s *Ethereum) StartMining(local bool) error {
	eb, err := s.Etherbase()
	if err != nil {
		log.Error("Cannot start staking without xeniobase", "err", err)
		return fmt.Errorf("xeniobase missing: %v", err)
	}
	if _, ok := s.engine.(*xenio.Xenio); ok {
		return s.StartStaking(local)
	}
	if clique, ok := s.engine.(*clique.Clique); ok {
		wallet, err := s.accountManager.Find(accounts.Account{Address: eb})
		if wallet == nil || err != nil {
			log.Error("Xeniobase account unavailable locally", "err", err)
			return fmt.Errorf("singer missing: %v", err)
		}
		clique.Authorize(eb, wallet.SignHash)
	}
	if local {
		// If local (CPU) mining is started, we can disable the transaction rejection
		// mechanism introduced to speed sync times. CPU mining on mainnet is ludicrous
		// so noone will ever hit this path, whereas marking sync done on CPU mining
		// will ensure that private networks work in single miner mode too.
		atomic.StoreUint32(&s.protocolManager.acceptTxs, 1)
	}
	go s.miner.Start(eb)
	return nil
}

func (s *Ethereum) StartStaking(local bool) error {
	eb, err := s.Etherbase()
	if err != nil {
		log.Error("Cannot start staking without xeniobase", "err", err)
		return fmt.Errorf("xeniobase missing: %v", err)
	}
	if xenio, ok := s.engine.(*xenio.Xenio); ok {
		wallet, err := s.accountManager.Find(accounts.Account{Address: eb})
		if wallet == nil || err != nil {
			log.Error("Xeniobase account unavailable locally", "err", err)
			return fmt.Errorf("singer missing: %v", err)
		}
		xenio.Authorize(eb, wallet.SignHash)
	}
	if local {
		// If local (CPU) mining is started, we can disable the transaction rejection
		// mechanism introduced to speed sync times. CPU mining on mainnet is ludicrous
		// so noone will ever hit this path, whereas marking sync done on CPU mining
		// will ensure that private networks work in single miner mode too.
		atomic.StoreUint32(&s.protocolManager.acceptTxs, 1)
	}
	go s.staker.Start(eb)
	return nil
}


func (s *Ethereum) StopMining()         { s.miner.Stop() }
func (s *Ethereum) StopStaking()         { s.staker.Stop() }
func (s *Ethereum) IsMining() bool      { return s.miner.Mining() }
func (s *Ethereum) IsStaking() bool      { return s.staker.Staking() }
func (s *Ethereum) Miner() *miner.Miner { return s.miner }
func (s *Ethereum) Staker() *staker.Staker { return s.staker }

func (s *Ethereum) AccountManager() *accounts.Manager  { return s.accountManager }
func (s *Ethereum) BlockChain() *core.BlockChain       { return s.blockchain }
func (s *Ethereum) TxPool() *core.TxPool               { return s.txPool }
func (s *Ethereum) EventMux() *event.TypeMux           { return s.eventMux }
func (s *Ethereum) Engine() consensus.Engine           { return s.engine }
func (s *Ethereum) ChainDb() ethdb.Database            { return s.chainDb }
func (s *Ethereum) IsListening() bool                  { return true } // Always listening
func (s *Ethereum) EthVersion() int                    { return int(s.protocolManager.SubProtocols[0].Version) }
func (s *Ethereum) NetVersion() uint64                 { return s.networkId }
func (s *Ethereum) Downloader() *downloader.Downloader { return s.protocolManager.downloader }

// Protocols implements node.Service, returning all the currently configured
// network protocols to start.
func (s *Ethereum) Protocols() []p2p.Protocol {
	if s.lesServer == nil {
		return s.protocolManager.SubProtocols
	} else {
		return append(s.protocolManager.SubProtocols, s.lesServer.Protocols()...)
	}
}

// Start implements node.Service, starting all internal goroutines needed by the
// Ethereum protocol implementation.
func (s *Ethereum) Start(srvr *p2p.Server) error {
	s.netRPCService = ethapi.NewPublicNetAPI(srvr, s.NetVersion())

	s.protocolManager.Start()
	if s.lesServer != nil {
		s.lesServer.Start(srvr)
	}
	return nil
}

// Stop implements node.Service, terminating all internal goroutines used by the
// Ethereum protocol.
func (s *Ethereum) Stop() error {
	if s.stopDbUpgrade != nil {
		s.stopDbUpgrade()
	}
	s.blockchain.Stop()
	s.protocolManager.Stop()
	if s.lesServer != nil {
		s.lesServer.Stop()
	}
	s.txPool.Stop()
	s.miner.Stop()
	s.staker.Stop()
	s.eventMux.Stop()

	s.chainDb.Close()
	close(s.shutdownChan)

	return nil
}<|MERGE_RESOLUTION|>--- conflicted
+++ resolved
@@ -156,13 +156,8 @@
 	if config.TxPool.Journal != "" {
 		config.TxPool.Journal = ctx.ResolvePath(config.TxPool.Journal)
 	}
-<<<<<<< HEAD
-	eth.txPool = core.NewTxPool(config.TxPool, eth.chainConfig, eth.EventMux(), eth.blockchain.State, eth.blockchain.GasLimit)
+	eth.txPool = core.NewTxPool(config.TxPool, eth.chainConfig, eth.blockchain)
 	log.Warn("Engine: maxpeers = " + strconv.Itoa(config.MaxPeers))
-=======
-	eth.txPool = core.NewTxPool(config.TxPool, eth.chainConfig, eth.blockchain)
-
->>>>>>> 2fd5ba6b
 	maxPeers := config.MaxPeers
 	if config.LightServ > 0 {
 		// if we are running a light server, limit the number of ETH peers so that we reserve some space for incoming LES connections
