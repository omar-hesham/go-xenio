--- conflicted
+++ resolved
@@ -740,7 +740,6 @@
 			call: 'shh_newMessageFilter',
 			params: 1
 		}),
-<<<<<<< HEAD
 		new web3._extend.Method({
 			name: 'messageSend',
 			call: 'shh_messageSend',
@@ -767,8 +766,6 @@
 			call: 'shh_messageSetupListener',
 			params: 2
 		}),
-=======
->>>>>>> 514b1587
 	],
 	properties:
 	[
