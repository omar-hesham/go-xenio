// Copyright 2016 The go-xenio Authors
// This file is part of the go-xenio library.
//
// The go-xenio library is free software: you can redistribute it and/or modify
// it under the terms of the GNU Lesser General Public License as published by
// the Free Software Foundation, either version 3 of the License, or
// (at your option) any later version.
//
// The go-xenio library is distributed in the hope that it will be useful,
// but WITHOUT ANY WARRANTY; without even the implied warranty of
// MERCHANTABILITY or FITNESS FOR A PARTICULAR PURPOSE. See the
// GNU Lesser General Public License for more details.
//
// You should have received a copy of the GNU Lesser General Public License
// along with the go-xenio library. If not, see <http://www.gnu.org/licenses/>.

package params

import (
	"fmt"
	"math/big"

	"github.com/xenioplatform/go-xenio/common"
)

var (
	MainnetGenesisHash = common.HexToHash("0xd4e56740f876aef8c010b86a40d5f56745a118d0906a34e69aec8c0db1cb8fa3") // Mainnet genesis hash to enforce below configs on
	TestnetGenesisHash = common.HexToHash("0xd4e56740f876aef8c010b86a40d5f56745a118d0906a34e69aec8c0db1cb8fa3") // Testnet genesis hash to enforce below configs on
)

var (
	// MainnetChainConfig is the chain parameters to run a node on the main network.
	MainnetChainConfig = &ChainConfig{
<<<<<<< HEAD
		ChainId:         big.NewInt(1),
		HomesteadBlock:  big.NewInt(1150000),
		DAOForkBlock:    big.NewInt(1920000),
		DAOForkSupport:  true,
		EIP150Block:     big.NewInt(2463000),
		EIP150Hash:      common.HexToHash("0x2086799aeebeae135c246c65021c82b4e15a2c451340993aacfd2751886514f0"),
		EIP155Block:     big.NewInt(2675000),
		EIP158Block:     big.NewInt(2675000),
		XenioBlock:      big.NewInt(math.MaxInt64), // never enable
		ByzantiumBlock: big.NewInt(math.MaxInt64), // Don't enable yet
=======
		ChainId:        big.NewInt(1),
		HomesteadBlock: big.NewInt(1150000),
		DAOForkBlock:   big.NewInt(1920000),
		DAOForkSupport: true,
		EIP150Block:    big.NewInt(2463000),
		EIP150Hash:     common.HexToHash("0x2086799aeebeae135c246c65021c82b4e15a2c451340993aacfd2751886514f0"),
		EIP155Block:    big.NewInt(2675000),
		EIP158Block:    big.NewInt(2675000),
		ByzantiumBlock: big.NewInt(4370000),
>>>>>>> 05101641

		Ethash: new(EthashConfig),
	}

	// TestnetChainConfig contains the chain parameters to run a node on the Ropsten test network.
	TestnetChainConfig = &ChainConfig{
		ChainId:        big.NewInt(7497),
		HomesteadBlock: big.NewInt(1), // never enable
		DAOForkBlock:   nil,           // never enable
		DAOForkSupport: true,
		EIP150Block:    big.NewInt(2), // never enable
		EIP150Hash:     common.HexToHash("0x0000000000000000000000000000000000000000000000000000000000000000"),
		EIP155Block:    big.NewInt(3),             // never enable
		EIP158Block:    big.NewInt(3),             // never enable
		ByzantiumBlock: big.NewInt(math.MaxInt64), // never enable
		XenioBlock:     big.NewInt(math.MaxInt64),

		Xenio: &XenioConfig{
			Epoch:  30000,
			Period: 60,
			//SuperPeriod:60*30,
		},
	}

	// RinkebyChainConfig contains the chain parameters to run a node on the Rinkeby test network.
	RinkebyChainConfig = &ChainConfig{
<<<<<<< HEAD
		ChainId:         big.NewInt(4),
		HomesteadBlock:  big.NewInt(1),
		DAOForkBlock:    nil,
		DAOForkSupport:  true,
		EIP150Block:     big.NewInt(2),
		EIP150Hash:      common.HexToHash("0x9b095b36c15eaf13044373aef8ee0bd3a382a5abb92e402afa44b8249c3a90e9"),
		EIP155Block:     big.NewInt(3),
		EIP158Block:     big.NewInt(3),
		XenioBlock:      big.NewInt(math.MaxInt64), // never enable
		ByzantiumBlock: big.NewInt(math.MaxInt64), // Don't enable yet
=======
		ChainId:        big.NewInt(4),
		HomesteadBlock: big.NewInt(1),
		DAOForkBlock:   nil,
		DAOForkSupport: true,
		EIP150Block:    big.NewInt(2),
		EIP150Hash:     common.HexToHash("0x9b095b36c15eaf13044373aef8ee0bd3a382a5abb92e402afa44b8249c3a90e9"),
		EIP155Block:    big.NewInt(3),
		EIP158Block:    big.NewInt(3),
		ByzantiumBlock: big.NewInt(1035301),
>>>>>>> 05101641

		Clique: &CliqueConfig{
			Period: 15,
			Epoch:  30000,
		},
	}
	XenioChainConfig = &ChainConfig{
				ChainId:         big.NewInt(7497),
				HomesteadBlock:  big.NewInt(1), // never enable
				DAOForkBlock:    nil, // never enable
				DAOForkSupport:  true,
				EIP150Block:     big.NewInt(2), // never enable
				EIP150Hash:      common.HexToHash("0x0000000000000000000000000000000000000000000000000000000000000000"),
				EIP155Block:     big.NewInt(3), // never enable
				EIP158Block:     big.NewInt(3), // never enable
				ByzantiumBlock: big.NewInt(math.MaxInt64), // never enable
				XenioBlock:		 big.NewInt(math.MaxInt64),

					Xenio: &XenioConfig{
						Epoch:      30000,
						Period: 	60,
						SuperPeriod:60*20,
						},
			}
	// AllProtocolChanges contains every protocol change (EIPs)
	// introduced and accepted by the Ethereum core developers.
	//
	// This configuration is intentionally not using keyed fields.
	// This configuration must *always* have all forks enabled, which
	// means that all fields must be set at all times. This forces
	// anyone adding flags to the config to also have to set these
	// fields.
	AllProtocolChanges = &ChainConfig{big.NewInt(1337), big.NewInt(0), nil, false, big.NewInt(0), common.Hash{}, big.NewInt(0), big.NewInt(0), big.NewInt(0) /*disabled*/,big.NewInt(0), new(EthashConfig), nil, nil}
	TestChainConfig    = &ChainConfig{big.NewInt(1), big.NewInt(0), nil, false, big.NewInt(0), common.Hash{}, big.NewInt(0), big.NewInt(0), nil, big.NewInt(0),new(EthashConfig), nil, nil}
	TestRules          = TestChainConfig.Rules(new(big.Int))
)

type XenioConfig struct {
	Period      uint64 `json:"period"`      // Number of seconds between blocks to enforce
	Epoch       uint64 `json:"epoch"`       // TODO: maybe remove that
	SuperPeriod uint64 `json:"superperiod"` // Number of seconds between super blocks to enforce
}

func (c *XenioConfig) String() string {
	return "xenio"
}
// ChainConfig is the core config which determines the blockchain settings.
//
// ChainConfig is stored in the database on a per block basis. This means
// that any network, identified by its genesis block, can have its own
// set of configuration options.
type ChainConfig struct {
	ChainId *big.Int `json:"chainId"` // Chain id identifies the current chain and is used for replay protection

	HomesteadBlock *big.Int `json:"homesteadBlock,omitempty"` // Homestead switch block (nil = no fork, 0 = already homestead)
	DAOForkBlock   *big.Int `json:"daoForkBlock,omitempty"`   // TheDAO hard-fork switch block (nil = no fork)
	DAOForkSupport bool     `json:"daoForkSupport,omitempty"` // Whether the nodes supports or opposes the DAO hard-fork

	// EIP150 implements the Gas price changes (https://github.com/ethereum/EIPs/issues/150)
	EIP150Block *big.Int    `json:"eip150Block,omitempty"` // EIP150 HF block (nil = no fork)
	EIP150Hash  common.Hash `json:"eip150Hash,omitempty"`  // EIP150 HF hash (fast sync aid)

	EIP155Block *big.Int `json:"eip155Block,omitempty"` // EIP155 HF block
	EIP158Block *big.Int `json:"eip158Block,omitempty"` // EIP158 HF block

	ByzantiumBlock *big.Int `json:"byzantiumBlock,omitempty"` // Byzantium switch block (nil = no fork, 0 = alraedy on homestead)
	XenioBlock *big.Int `json:"xenioBlock,omitempty"`
	// Various consensus engines
	Ethash *EthashConfig `json:"ethash,omitempty"`
	Clique *CliqueConfig `json:"clique,omitempty"`
	Xenio *XenioConfig 	 `json:"xenio,omitempty"`
}

// EthashConfig is the consensus engine configs for proof-of-work based sealing.
type EthashConfig struct{}

// String implements the stringer interface, returning the consensus engine details.
func (c *EthashConfig) String() string {
	return "ethash"
}

// CliqueConfig is the consensus engine configs for proof-of-authority based sealing.
type CliqueConfig struct {
	Period uint64 `json:"period"` // Number of seconds between blocks to enforce
	Epoch  uint64 `json:"epoch"`  // Epoch length to reset votes and checkpoint
}

// String implements the stringer interface, returning the consensus engine details.
func (c *CliqueConfig) String() string {
	return "clique"
}

// String implements the fmt.Stringer interface.
func (c *ChainConfig) String() string {
	var engine interface{}
	switch {
	case c.Ethash != nil:
		engine = c.Ethash
	case c.Clique != nil:
		engine = c.Clique
	case c.Xenio != nil:
		engine = c.Xenio
	default:
		engine = "unknown"
	}
	return fmt.Sprintf("{ChainID: %v Homestead: %v DAO: %v DAOSupport: %v EIP150: %v EIP155: %v EIP158: %v Byzantium: Xenio: %v %v Engine: %v}",
		c.ChainId,
		c.HomesteadBlock,
		c.DAOForkBlock,
		c.DAOForkSupport,
		c.EIP150Block,
		c.EIP155Block,
		c.EIP158Block,
		c.ByzantiumBlock,
		c.XenioBlock,
		engine,
	)
}

// IsHomestead returns whether num is either equal to the homestead block or greater.
func (c *ChainConfig) IsHomestead(num *big.Int) bool {
	return isForked(c.HomesteadBlock, num)
}

// IsDAO returns whether num is either equal to the DAO fork block or greater.
func (c *ChainConfig) IsDAOFork(num *big.Int) bool {
	return isForked(c.DAOForkBlock, num)
}

func (c *ChainConfig) IsEIP150(num *big.Int) bool {
	return isForked(c.EIP150Block, num)
}

func (c *ChainConfig) IsEIP155(num *big.Int) bool {
	return isForked(c.EIP155Block, num)
}

func (c *ChainConfig) IsEIP158(num *big.Int) bool {
	return isForked(c.EIP158Block, num)
}

func (c *ChainConfig) IsByzantium(num *big.Int) bool {
	return isForked(c.ByzantiumBlock, num)
}
func (c *ChainConfig) IsXenio(num *big.Int) bool {
	return isForked(c.XenioBlock, num)
}
// GasTable returns the gas table corresponding to the current phase (homestead or homestead reprice).
//
// The returned GasTable's fields shouldn't, under any circumstances, be changed.
func (c *ChainConfig) GasTable(num *big.Int) GasTable {
	if num == nil {
		return GasTableHomestead
	}
	switch {
	case c.IsEIP158(num):
		return GasTableEIP158
	case c.IsEIP150(num):
		return GasTableEIP150
	default:
		return GasTableHomestead
	}
}

// CheckCompatible checks whether scheduled fork transitions have been imported
// with a mismatching chain configuration.
func (c *ChainConfig) CheckCompatible(newcfg *ChainConfig, height uint64) *ConfigCompatError {
	bhead := new(big.Int).SetUint64(height)

	// Iterate checkCompatible to find the lowest conflict.
	var lasterr *ConfigCompatError
	for {
		err := c.checkCompatible(newcfg, bhead)
		if err == nil || (lasterr != nil && err.RewindTo == lasterr.RewindTo) {
			break
		}
		lasterr = err
		bhead.SetUint64(err.RewindTo)
	}
	return lasterr
}

func (c *ChainConfig) checkCompatible(newcfg *ChainConfig, head *big.Int) *ConfigCompatError {
	if isForkIncompatible(c.HomesteadBlock, newcfg.HomesteadBlock, head) {
		return newCompatError("Homestead fork block", c.HomesteadBlock, newcfg.HomesteadBlock)
	}
	if isForkIncompatible(c.DAOForkBlock, newcfg.DAOForkBlock, head) {
		return newCompatError("DAO fork block", c.DAOForkBlock, newcfg.DAOForkBlock)
	}
	if c.IsDAOFork(head) && c.DAOForkSupport != newcfg.DAOForkSupport {
		return newCompatError("DAO fork support flag", c.DAOForkBlock, newcfg.DAOForkBlock)
	}
	if isForkIncompatible(c.EIP150Block, newcfg.EIP150Block, head) {
		return newCompatError("EIP150 fork block", c.EIP150Block, newcfg.EIP150Block)
	}
	if isForkIncompatible(c.EIP155Block, newcfg.EIP155Block, head) {
		return newCompatError("EIP155 fork block", c.EIP155Block, newcfg.EIP155Block)
	}
	if isForkIncompatible(c.EIP158Block, newcfg.EIP158Block, head) {
		return newCompatError("EIP158 fork block", c.EIP158Block, newcfg.EIP158Block)
	}
	if c.IsEIP158(head) && !configNumEqual(c.ChainId, newcfg.ChainId) {
		return newCompatError("EIP158 chain ID", c.EIP158Block, newcfg.EIP158Block)
	}
	if isForkIncompatible(c.ByzantiumBlock, newcfg.ByzantiumBlock, head) {
		return newCompatError("Byzantium fork block", c.ByzantiumBlock, newcfg.ByzantiumBlock)
	}
	return nil
}

// isForkIncompatible returns true if a fork scheduled at s1 cannot be rescheduled to
// block s2 because head is already past the fork.
func isForkIncompatible(s1, s2, head *big.Int) bool {
	return (isForked(s1, head) || isForked(s2, head)) && !configNumEqual(s1, s2)
}

// isForked returns whether a fork scheduled at block s is active at the given head block.
func isForked(s, head *big.Int) bool {
	if s == nil || head == nil {
		return false
	}
	return s.Cmp(head) <= 0
}

func configNumEqual(x, y *big.Int) bool {
	if x == nil {
		return y == nil
	}
	if y == nil {
		return x == nil
	}
	return x.Cmp(y) == 0
}

// ConfigCompatError is raised if the locally-stored blockchain is initialised with a
// ChainConfig that would alter the past.
type ConfigCompatError struct {
	What string
	// block numbers of the stored and new configurations
	StoredConfig, NewConfig *big.Int
	// the block number to which the local chain must be rewound to correct the error
	RewindTo uint64
}

func newCompatError(what string, storedblock, newblock *big.Int) *ConfigCompatError {
	var rew *big.Int
	switch {
	case storedblock == nil:
		rew = newblock
	case newblock == nil || storedblock.Cmp(newblock) < 0:
		rew = storedblock
	default:
		rew = newblock
	}
	err := &ConfigCompatError{what, storedblock, newblock, 0}
	if rew != nil && rew.Sign() > 0 {
		err.RewindTo = rew.Uint64() - 1
	}
	return err
}

func (err *ConfigCompatError) Error() string {
	return fmt.Sprintf("mismatching %s in database (have %d, want %d, rewindto %d)", err.What, err.StoredConfig, err.NewConfig, err.RewindTo)
}

// Rules wraps ChainConfig and is merely syntatic sugar or can be used for functions
// that do not have or require information about the block.
//
// Rules is a one time interface meaning that it shouldn't be used in between transition
// phases.
type Rules struct {
	ChainId                                   *big.Int
	IsHomestead, IsEIP150, IsEIP155, IsEIP158 bool
	IsByzantium                               bool
}

func (c *ChainConfig) Rules(num *big.Int) Rules {
	chainId := c.ChainId
	if chainId == nil {
		chainId = new(big.Int)
	}
	return Rules{ChainId: new(big.Int).Set(chainId), IsHomestead: c.IsHomestead(num), IsEIP150: c.IsEIP150(num), IsEIP155: c.IsEIP155(num), IsEIP158: c.IsEIP158(num), IsByzantium: c.IsByzantium(num)}
}<|MERGE_RESOLUTION|>--- conflicted
+++ resolved
@@ -31,7 +31,6 @@
 var (
 	// MainnetChainConfig is the chain parameters to run a node on the main network.
 	MainnetChainConfig = &ChainConfig{
-<<<<<<< HEAD
 		ChainId:         big.NewInt(1),
 		HomesteadBlock:  big.NewInt(1150000),
 		DAOForkBlock:    big.NewInt(1920000),
@@ -41,18 +40,7 @@
 		EIP155Block:     big.NewInt(2675000),
 		EIP158Block:     big.NewInt(2675000),
 		XenioBlock:      big.NewInt(math.MaxInt64), // never enable
-		ByzantiumBlock: big.NewInt(math.MaxInt64), // Don't enable yet
-=======
-		ChainId:        big.NewInt(1),
-		HomesteadBlock: big.NewInt(1150000),
-		DAOForkBlock:   big.NewInt(1920000),
-		DAOForkSupport: true,
-		EIP150Block:    big.NewInt(2463000),
-		EIP150Hash:     common.HexToHash("0x2086799aeebeae135c246c65021c82b4e15a2c451340993aacfd2751886514f0"),
-		EIP155Block:    big.NewInt(2675000),
-		EIP158Block:    big.NewInt(2675000),
 		ByzantiumBlock: big.NewInt(4370000),
->>>>>>> 05101641
 
 		Ethash: new(EthashConfig),
 	}
@@ -79,7 +67,6 @@
 
 	// RinkebyChainConfig contains the chain parameters to run a node on the Rinkeby test network.
 	RinkebyChainConfig = &ChainConfig{
-<<<<<<< HEAD
 		ChainId:         big.NewInt(4),
 		HomesteadBlock:  big.NewInt(1),
 		DAOForkBlock:    nil,
@@ -89,18 +76,7 @@
 		EIP155Block:     big.NewInt(3),
 		EIP158Block:     big.NewInt(3),
 		XenioBlock:      big.NewInt(math.MaxInt64), // never enable
-		ByzantiumBlock: big.NewInt(math.MaxInt64), // Don't enable yet
-=======
-		ChainId:        big.NewInt(4),
-		HomesteadBlock: big.NewInt(1),
-		DAOForkBlock:   nil,
-		DAOForkSupport: true,
-		EIP150Block:    big.NewInt(2),
-		EIP150Hash:     common.HexToHash("0x9b095b36c15eaf13044373aef8ee0bd3a382a5abb92e402afa44b8249c3a90e9"),
-		EIP155Block:    big.NewInt(3),
-		EIP158Block:    big.NewInt(3),
 		ByzantiumBlock: big.NewInt(1035301),
->>>>>>> 05101641
 
 		Clique: &CliqueConfig{
 			Period: 15,
