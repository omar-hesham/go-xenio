--- conflicted
+++ resolved
@@ -1,18 +1,18 @@
-// Copyright 2016 The go-xenio Authors
-// This file is part of the go-xenio library.
+// Copyright 2016 The go-ethereum Authors
+// This file is part of the go-ethereum library.
 //
-// The go-xenio library is free software: you can redistribute it and/or modify
+// The go-ethereum library is free software: you can redistribute it and/or modify
 // it under the terms of the GNU Lesser General Public License as published by
 // the Free Software Foundation, either version 3 of the License, or
 // (at your option) any later version.
 //
-// The go-xenio library is distributed in the hope that it will be useful,
+// The go-ethereum library is distributed in the hope that it will be useful,
 // but WITHOUT ANY WARRANTY; without even the implied warranty of
 // MERCHANTABILITY or FITNESS FOR A PARTICULAR PURPOSE. See the
 // GNU Lesser General Public License for more details.
 //
 // You should have received a copy of the GNU Lesser General Public License
-// along with the go-xenio library. If not, see <http://www.gnu.org/licenses/>.
+// along with the go-ethereum library. If not, see <http://www.gnu.org/licenses/>.
 
 package network
 
@@ -37,22 +37,12 @@
 	"strconv"
 	"time"
 
-<<<<<<< HEAD
 	"github.com/xenioplatform/go-xenio/contracts/chequebook"
 	"github.com/xenioplatform/go-xenio/log"
 	"github.com/xenioplatform/go-xenio/p2p"
-	"github.com/xenioplatform/go-xenio/p2p/discover"
 	bzzswap "github.com/xenioplatform/go-xenio/swarm/services/swap"
 	"github.com/xenioplatform/go-xenio/swarm/services/swap/swap"
 	"github.com/xenioplatform/go-xenio/swarm/storage"
-=======
-	"github.com/ethereum/go-ethereum/contracts/chequebook"
-	"github.com/ethereum/go-ethereum/log"
-	"github.com/ethereum/go-ethereum/p2p"
-	bzzswap "github.com/ethereum/go-ethereum/swarm/services/swap"
-	"github.com/ethereum/go-ethereum/swarm/services/swap/swap"
-	"github.com/ethereum/go-ethereum/swarm/storage"
->>>>>>> 2fd5ba6b
 )
 
 const (
