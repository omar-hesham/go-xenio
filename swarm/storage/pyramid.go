// Copyright 2017 The go-xenio Authors
// Copyright 2016 The go-ethereum Authors
//
// This file is part of the go-xenio library.
//
// The go-xenio library is free software: you can redistribute it and/or modify
// it under the terms of the GNU Lesser General Public License as published by
// the Free Software Foundation, either version 3 of the License, or
// (at your option) any later version.
//
// The go-xenio library is distributed in the hope that it will be useful,
// but WITHOUT ANY WARRANTY; without even the implied warranty of
// MERCHANTABILITY or FITNESS FOR A PARTICULAR PURPOSE. See the
// GNU Lesser General Public License for more details.
//
// You should have received a copy of the GNU Lesser General Public License
// along with the go-xenio library. If not, see <http://www.gnu.org/licenses/>.

package storage

import (
	"encoding/binary"
	"errors"
	"io"
	"sync"
	"time"
)

/*
   The main idea of a pyramid chunker is to process the input data without knowing the entire size apriori.
   For this to be achieved, the chunker tree is built from the ground up until the data is exhausted.
   This opens up new aveneus such as easy append and other sort of modifications to the tree therby avoiding
   duplication of data chunks.


   Below is an example of a two level chunks tree. The leaf chunks are called data chunks and all the above
   chunks are called tree chunks. The tree chunk above data chunks is level 0 and so on until it reaches
   the root tree chunk.



                                            T10                                        <- Tree chunk lvl1
                                            |
                  __________________________|_____________________________
                 /                  |                   |                \
                /                   |                   \                 \
            __T00__             ___T01__           ___T02__           ___T03__         <- Tree chunks lvl 0
           / /     \           / /      \         / /      \         / /      \
          / /       \         / /        \       / /       \        / /        \
         D1 D2 ... D128	     D1 D2 ... D128     D1 D2 ... D128     D1 D2 ... D128      <-  Data Chunks


    The split function continuously read the data and creates data chunks and send them to storage.
    When certain no of data chunks are created (defaultBranches), a signal is sent to create a tree
    entry. When the level 0 tree entries reaches certain threshold (defaultBranches), another signal
    is sent to a tree entry one level up.. and so on... until only the data is exhausted AND only one
    tree entry is present in certain level. The key of tree entry is given out as the rootKey of the file.

*/

var (
	errLoadingTreeRootChunk = errors.New("LoadTree Error: Could not load root chunk")
	errLoadingTreeChunk     = errors.New("LoadTree Error: Could not load chunk")
)

<<<<<<< HEAD
	"github.com/xenioplatform/go-xenio/common"
=======
const (
	ChunkProcessors       = 8
	DefaultBranches int64 = 128
	splitTimeout          = time.Minute * 5
>>>>>>> 05101641
)

const (
	DataChunk = 0
	TreeChunk = 1
)

type ChunkerParams struct {
	Branches int64
	Hash     string
}

func NewChunkerParams() *ChunkerParams {
	return &ChunkerParams{
		Branches: DefaultBranches,
		Hash:     SHA3Hash,
	}
}

// Entry to create a tree node
type TreeEntry struct {
	level         int
	branchCount   int64
	subtreeSize   uint64
	chunk         []byte
	key           []byte
	index         int  // used in append to indicate the index of existing tree entry
	updatePending bool // indicates if the entry is loaded from existing tree
}

func NewTreeEntry(pyramid *PyramidChunker) *TreeEntry {
	return &TreeEntry{
		level:         0,
		branchCount:   0,
		subtreeSize:   0,
		chunk:         make([]byte, pyramid.chunkSize+8),
		key:           make([]byte, pyramid.hashSize),
		index:         0,
		updatePending: false,
	}
}

// Used by the hash processor to create a data/tree chunk and send to storage
type chunkJob struct {
	key       Key
	chunk     []byte
	size      int64
	parentWg  *sync.WaitGroup
	chunkType int // used to identify the tree related chunks for debugging
	chunkLvl  int // leaf-1 is level 0 and goes upwards until it reaches root
}

type PyramidChunker struct {
	hashFunc    SwarmHasher
	chunkSize   int64
	hashSize    int64
	branches    int64
	workerCount int64
	workerLock	sync.RWMutex
}

func NewPyramidChunker(params *ChunkerParams) (self *PyramidChunker) {
	self = &PyramidChunker{}
	self.hashFunc = MakeHashFunc(params.Hash)
	self.branches = params.Branches
	self.hashSize = int64(self.hashFunc().Size())
	self.chunkSize = self.hashSize * self.branches
	self.workerCount = 0
	return
}

func (self *PyramidChunker) Join(key Key, chunkC chan *Chunk) LazySectionReader {
	return &LazyChunkReader{
		key:       key,
		chunkC:    chunkC,
		chunkSize: self.chunkSize,
		branches:  self.branches,
		hashSize:  self.hashSize,
	}
}

func (self *PyramidChunker) incrementWorkerCount() {
	self.workerLock.Lock()
	defer self.workerLock.Unlock()
	self.workerCount += 1
}

func (self *PyramidChunker) getWorkerCount() int64 {
	self.workerLock.Lock()
	defer self.workerLock.Unlock()
	return self.workerCount
}

func (self *PyramidChunker) decrementWorkerCount() {
	self.workerLock.Lock()
	defer self.workerLock.Unlock()
	self.workerCount -= 1
}

func (self *PyramidChunker) Split(data io.Reader, size int64, chunkC chan *Chunk, storageWG, processorWG *sync.WaitGroup) (Key, error) {
	jobC := make(chan *chunkJob, 2*ChunkProcessors)
	wg := &sync.WaitGroup{}
	errC := make(chan error)
	quitC := make(chan bool)
	rootKey := make([]byte, self.hashSize)
	chunkLevel := make([][]*TreeEntry, self.branches)

	wg.Add(1)
	go self.prepareChunks(false, chunkLevel, data, rootKey, quitC, wg, jobC, processorWG, chunkC, errC, storageWG)

	// closes internal error channel if all subprocesses in the workgroup finished
	go func() {

		// waiting for all chunks to finish
		wg.Wait()

		// if storage waitgroup is non-nil, we wait for storage to finish too
		if storageWG != nil {
			storageWG.Wait()
		}
		//We close errC here because this is passed down to 8 parallel routines underneath.
		// if a error happens in one of them.. that particular routine raises error...
		// once they all complete successfully, the control comes back and we can safely close this here.
		close(errC)
	}()

	defer close(quitC)

	select {
	case err := <-errC:
		if err != nil {
			return nil, err
		}
	case <-time.NewTimer(splitTimeout).C:
	}
	return rootKey, nil

}

func (self *PyramidChunker) Append(key Key, data io.Reader, chunkC chan *Chunk, storageWG, processorWG *sync.WaitGroup) (Key, error) {
	quitC := make(chan bool)
	rootKey := make([]byte, self.hashSize)
	chunkLevel := make([][]*TreeEntry, self.branches)

	// Load the right most unfinished tree chunks in every level
	self.loadTree(chunkLevel, key, chunkC, quitC)

	jobC := make(chan *chunkJob, 2*ChunkProcessors)
	wg := &sync.WaitGroup{}
	errC := make(chan error)

	wg.Add(1)
	go self.prepareChunks(true, chunkLevel, data, rootKey, quitC, wg, jobC, processorWG, chunkC, errC, storageWG)

	// closes internal error channel if all subprocesses in the workgroup finished
	go func() {

		// waiting for all chunks to finish
		wg.Wait()

		// if storage waitgroup is non-nil, we wait for storage to finish too
		if storageWG != nil {
			storageWG.Wait()
		}
		close(errC)
	}()

	defer close(quitC)

	select {
	case err := <-errC:
		if err != nil {
			return nil, err
		}
	case <-time.NewTimer(splitTimeout).C:
	}
	return rootKey, nil

}

func (self *PyramidChunker) processor(id int64, jobC chan *chunkJob, chunkC chan *Chunk, errC chan error, quitC chan bool, swg, wwg *sync.WaitGroup) {
	defer self.decrementWorkerCount()

	hasher := self.hashFunc()
	if wwg != nil {
		defer wwg.Done()
	}
	for {
		select {

		case job, ok := <-jobC:
			if !ok {
				return
			}
			self.processChunk(id, hasher, job, chunkC, swg)
		case <-quitC:
			return
		}
	}
}

func (self *PyramidChunker) processChunk(id int64, hasher SwarmHash, job *chunkJob, chunkC chan *Chunk, swg *sync.WaitGroup) {
	hasher.ResetWithLength(job.chunk[:8]) // 8 bytes of length
	hasher.Write(job.chunk[8:])           // minus 8 []byte length
	h := hasher.Sum(nil)

	newChunk := &Chunk{
		Key:   h,
		SData: job.chunk,
		Size:  job.size,
		wg:    swg,
	}

	// report hash of this chunk one level up (keys corresponds to the proper subslice of the parent chunk)
	copy(job.key, h)

	// send off new chunk to storage
	if chunkC != nil {
		if swg != nil {
			swg.Add(1)
		}
	}
	job.parentWg.Done()

	if chunkC != nil {
		chunkC <- newChunk
	}
}

func (self *PyramidChunker) loadTree(chunkLevel [][]*TreeEntry, key Key, chunkC chan *Chunk, quitC chan bool) error {
	// Get the root chunk to get the total size
	chunk := retrieve(key, chunkC, quitC)
	if chunk == nil {
		return errLoadingTreeRootChunk
	}

	//if data size is less than a chunk... add a parent with update as pending
	if chunk.Size <= self.chunkSize {
		newEntry := &TreeEntry{
			level:         0,
			branchCount:   1,
			subtreeSize:   uint64(chunk.Size),
			chunk:         make([]byte, self.chunkSize+8),
			key:           make([]byte, self.hashSize),
			index:         0,
			updatePending: true,
		}
		copy(newEntry.chunk[8:], chunk.Key)
		chunkLevel[0] = append(chunkLevel[0], newEntry)
		return nil
	}

	var treeSize int64
	var depth int
	treeSize = self.chunkSize
	for ; treeSize < chunk.Size; treeSize *= self.branches {
		depth++
	}

	// Add the root chunk entry
	branchCount := int64(len(chunk.SData)-8) / self.hashSize
	newEntry := &TreeEntry{
		level:         int(depth - 1),
		branchCount:   branchCount,
		subtreeSize:   uint64(chunk.Size),
		chunk:         chunk.SData,
		key:           key,
		index:         0,
		updatePending: true,
	}
	chunkLevel[depth-1] = append(chunkLevel[depth-1], newEntry)

	// Add the rest of the tree
	for lvl := (depth - 1); lvl >= 1; lvl-- {

		//TODO(jmozah): instead of loading finished branches and then trim in the end,
		//avoid loading them in the first place
		for _, ent := range chunkLevel[lvl] {
			branchCount = int64(len(ent.chunk)-8) / self.hashSize
			for i := int64(0); i < branchCount; i++ {
				key := ent.chunk[8+(i*self.hashSize) : 8+((i+1)*self.hashSize)]
				newChunk := retrieve(key, chunkC, quitC)
				if newChunk == nil {
					return errLoadingTreeChunk
				}
				bewBranchCount := int64(len(newChunk.SData)-8) / self.hashSize
				newEntry := &TreeEntry{
					level:         int(lvl - 1),
					branchCount:   bewBranchCount,
					subtreeSize:   uint64(newChunk.Size),
					chunk:         newChunk.SData,
					key:           key,
					index:         0,
					updatePending: true,
				}
				chunkLevel[lvl-1] = append(chunkLevel[lvl-1], newEntry)

			}

			// We need to get only the right most unfinished branch.. so trim all finished branches
			if int64(len(chunkLevel[lvl-1])) >= self.branches {
				chunkLevel[lvl-1] = nil
			}
		}
	}

	return nil
}

func (self *PyramidChunker) prepareChunks(isAppend bool, chunkLevel [][]*TreeEntry, data io.Reader, rootKey []byte, quitC chan bool, wg *sync.WaitGroup, jobC chan *chunkJob, processorWG *sync.WaitGroup, chunkC chan *Chunk, errC chan error, storageWG *sync.WaitGroup) {
	defer wg.Done()

	chunkWG := &sync.WaitGroup{}
	totalDataSize := 0

	// processorWG keeps track of workers spawned for hashing chunks
	if processorWG != nil {
		processorWG.Add(1)
	}

	self.incrementWorkerCount()
	go self.processor(self.workerCount, jobC, chunkC, errC, quitC, storageWG, processorWG)

	parent := NewTreeEntry(self)
	var unFinishedChunk *Chunk

	if isAppend == true && len(chunkLevel[0]) != 0 {

		lastIndex := len(chunkLevel[0]) - 1
		ent := chunkLevel[0][lastIndex]

		if ent.branchCount < self.branches {
			parent = &TreeEntry{
				level:         0,
				branchCount:   ent.branchCount,
				subtreeSize:   ent.subtreeSize,
				chunk:         ent.chunk,
				key:           ent.key,
				index:         lastIndex,
				updatePending: true,
			}

			lastBranch := parent.branchCount - 1
			lastKey := parent.chunk[8+lastBranch*self.hashSize : 8+(lastBranch+1)*self.hashSize]

			unFinishedChunk = retrieve(lastKey, chunkC, quitC)
			if unFinishedChunk.Size < self.chunkSize {

				parent.subtreeSize = parent.subtreeSize - uint64(unFinishedChunk.Size)
				parent.branchCount = parent.branchCount - 1
			} else {
				unFinishedChunk = nil
			}
		}
	}

	for index := 0; ; index++ {

		var n int
		var err error
		chunkData := make([]byte, self.chunkSize+8)
		if unFinishedChunk != nil {
			copy(chunkData, unFinishedChunk.SData)
			n, err = data.Read(chunkData[8+unFinishedChunk.Size:])
			n += int(unFinishedChunk.Size)
			unFinishedChunk = nil
		} else {
			n, err = data.Read(chunkData[8:])
		}

		totalDataSize += n
		if err != nil {
			if err == io.EOF || err == io.ErrUnexpectedEOF {
				if parent.branchCount == 1 {
					// Data is exactly one chunk.. pick the last chunk key as root
					chunkWG.Wait()
					lastChunksKey := parent.chunk[8 : 8+self.hashSize]
					copy(rootKey, lastChunksKey)
					break
				}
			} else {
				close(quitC)
				break
			}
		}

		// Data ended in chunk boundry.. just signal to start bulding tree
		if n == 0 {
			self.buildTree(isAppend, chunkLevel, parent, chunkWG, jobC, quitC, true, rootKey)
			break
		} else {

			pkey := self.enqueueDataChunk(chunkData, uint64(n), parent, chunkWG, jobC, quitC)

			// update tree related parent data structures
			parent.subtreeSize += uint64(n)
			parent.branchCount++

			// Data got exhausted... signal to send any parent tree related chunks
			if int64(n) < self.chunkSize {

				// only one data chunk .. so dont add any parent chunk
				if parent.branchCount <= 1 {
					chunkWG.Wait()
					copy(rootKey, pkey)
					break
				}

				self.buildTree(isAppend, chunkLevel, parent, chunkWG, jobC, quitC, true, rootKey)
				break
			}

			if parent.branchCount == self.branches {
				self.buildTree(isAppend, chunkLevel, parent, chunkWG, jobC, quitC, false, rootKey)
				parent = NewTreeEntry(self)
			}

		}

		workers := self.getWorkerCount()
		if int64(len(jobC)) > workers && workers < ChunkProcessors {
			if processorWG != nil {
				processorWG.Add(1)
			}
			self.incrementWorkerCount()
			go self.processor(self.workerCount, jobC, chunkC, errC, quitC, storageWG, processorWG)
		}

	}

}

func (self *PyramidChunker) buildTree(isAppend bool, chunkLevel [][]*TreeEntry, ent *TreeEntry, chunkWG *sync.WaitGroup, jobC chan *chunkJob, quitC chan bool, last bool, rootKey []byte) {
	chunkWG.Wait()
	self.enqueueTreeChunk(chunkLevel, ent, chunkWG, jobC, quitC, last)

	compress := false
	endLvl := self.branches
	for lvl := int64(0); lvl < self.branches; lvl++ {
		lvlCount := int64(len(chunkLevel[lvl]))
		if lvlCount >= self.branches {
			endLvl = lvl + 1
			compress = true
			break
		}
	}

	if compress == false && last == false {
		return
	}

	// Wait for all the keys to be processed before compressing the tree
	chunkWG.Wait()

	for lvl := int64(ent.level); lvl < endLvl; lvl++ {

		lvlCount := int64(len(chunkLevel[lvl]))
		if lvlCount == 1 && last == true {
			copy(rootKey, chunkLevel[lvl][0].key)
			return
		}

		for startCount := int64(0); startCount < lvlCount; startCount += self.branches {

			endCount := startCount + self.branches
			if endCount > lvlCount {
				endCount = lvlCount
			}

			var nextLvlCount int64
			var tempEntry *TreeEntry
			if len(chunkLevel[lvl+1]) > 0 {
				nextLvlCount = int64(len(chunkLevel[lvl+1]) - 1)
				tempEntry = chunkLevel[lvl+1][nextLvlCount]
			}
			if isAppend == true && tempEntry != nil && tempEntry.updatePending == true {
				updateEntry := &TreeEntry{
					level:         int(lvl + 1),
					branchCount:   0,
					subtreeSize:   0,
					chunk:         make([]byte, self.chunkSize+8),
					key:           make([]byte, self.hashSize),
					index:         int(nextLvlCount),
					updatePending: true,
				}
				for index := int64(0); index < lvlCount; index++ {
					updateEntry.branchCount++
					updateEntry.subtreeSize += chunkLevel[lvl][index].subtreeSize
					copy(updateEntry.chunk[8+(index*self.hashSize):8+((index+1)*self.hashSize)], chunkLevel[lvl][index].key[:self.hashSize])
				}

				self.enqueueTreeChunk(chunkLevel, updateEntry, chunkWG, jobC, quitC, last)

			} else {

				noOfBranches := endCount - startCount
				newEntry := &TreeEntry{
					level:         int(lvl + 1),
					branchCount:   noOfBranches,
					subtreeSize:   0,
					chunk:         make([]byte, (noOfBranches*self.hashSize)+8),
					key:           make([]byte, self.hashSize),
					index:         int(nextLvlCount),
					updatePending: false,
				}

				index := int64(0)
				for i := startCount; i < endCount; i++ {
					entry := chunkLevel[lvl][i]
					newEntry.subtreeSize += entry.subtreeSize
					copy(newEntry.chunk[8+(index*self.hashSize):8+((index+1)*self.hashSize)], entry.key[:self.hashSize])
					index++
				}

				self.enqueueTreeChunk(chunkLevel, newEntry, chunkWG, jobC, quitC, last)

			}

		}

		if isAppend == false {
			chunkWG.Wait()
			if compress == true {
				chunkLevel[lvl] = nil
			}
		}
	}

}

func (self *PyramidChunker) enqueueTreeChunk(chunkLevel [][]*TreeEntry, ent *TreeEntry, chunkWG *sync.WaitGroup, jobC chan *chunkJob, quitC chan bool, last bool) {
	if ent != nil {

		// wait for data chunks to get over before processing the tree chunk
		if last == true {
			chunkWG.Wait()
		}

		binary.LittleEndian.PutUint64(ent.chunk[:8], ent.subtreeSize)
		ent.key = make([]byte, self.hashSize)
		chunkWG.Add(1)
		select {
		case jobC <- &chunkJob{ent.key, ent.chunk[:ent.branchCount*self.hashSize+8], int64(ent.subtreeSize), chunkWG, TreeChunk, 0}:
		case <-quitC:
		}

		// Update or append based on weather it is a new entry or being reused
		if ent.updatePending == true {
			chunkWG.Wait()
			chunkLevel[ent.level][ent.index] = ent
		} else {
			chunkLevel[ent.level] = append(chunkLevel[ent.level], ent)
		}

	}
}

func (self *PyramidChunker) enqueueDataChunk(chunkData []byte, size uint64, parent *TreeEntry, chunkWG *sync.WaitGroup, jobC chan *chunkJob, quitC chan bool) Key {
	binary.LittleEndian.PutUint64(chunkData[:8], size)
	pkey := parent.chunk[8+parent.branchCount*self.hashSize : 8+(parent.branchCount+1)*self.hashSize]

	chunkWG.Add(1)
	select {
	case jobC <- &chunkJob{pkey, chunkData[:size+8], int64(size), chunkWG, DataChunk, -1}:
	case <-quitC:
	}

	return pkey

}<|MERGE_RESOLUTION|>--- conflicted
+++ resolved
@@ -26,6 +26,7 @@
 	"time"
 )
 
+	"github.com/xenioplatform/go-xenio/common"
 /*
    The main idea of a pyramid chunker is to process the input data without knowing the entire size apriori.
    For this to be achieved, the chunker tree is built from the ground up until the data is exhausted.
@@ -63,14 +64,10 @@
 	errLoadingTreeChunk     = errors.New("LoadTree Error: Could not load chunk")
 )
 
-<<<<<<< HEAD
-	"github.com/xenioplatform/go-xenio/common"
-=======
 const (
 	ChunkProcessors       = 8
 	DefaultBranches int64 = 128
 	splitTimeout          = time.Minute * 5
->>>>>>> 05101641
 )
 
 const (
