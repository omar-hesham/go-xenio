--- conflicted
+++ resolved
@@ -18,11 +18,6 @@
 
 import (
 	"testing"
-<<<<<<< HEAD
-
-	"github.com/xenioplatform/go-xenio/params"
-=======
->>>>>>> 2fd5ba6b
 )
 
 func TestBlockchain(t *testing.T) {
